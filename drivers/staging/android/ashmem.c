/* mm/ashmem.c
**
** Anonymous Shared Memory Subsystem, ashmem
**
** Copyright (C) 2008 Google, Inc.
**
** Robert Love <rlove@google.com>
**
** This software is licensed under the terms of the GNU General Public
** License version 2, as published by the Free Software Foundation, and
** may be copied, distributed, and modified under those terms.
**
** This program is distributed in the hope that it will be useful,
** but WITHOUT ANY WARRANTY; without even the implied warranty of
** MERCHANTABILITY or FITNESS FOR A PARTICULAR PURPOSE.  See the
** GNU General Public License for more details.
*/

#include <linux/module.h>
#include <linux/file.h>
#include <linux/fs.h>
#include <linux/miscdevice.h>
#include <linux/security.h>
#include <linux/mm.h>
#include <linux/mman.h>
#include <linux/uaccess.h>
#include <linux/personality.h>
#include <linux/bitops.h>
#include <linux/mutex.h>
#include <linux/shmem_fs.h>
#include "ashmem.h"

#define ASHMEM_NAME_PREFIX "dev/ashmem/"
#define ASHMEM_NAME_PREFIX_LEN (sizeof(ASHMEM_NAME_PREFIX) - 1)
#define ASHMEM_FULL_NAME_LEN (ASHMEM_NAME_LEN + ASHMEM_NAME_PREFIX_LEN)

/*
 * ashmem_area - anonymous shared memory area
 * Lifecycle: From our parent file's open() until its release()
 * Locking: Protected by `ashmem_mutex'
 * Big Note: Mappings do NOT pin this structure; it dies on close()
 */
struct ashmem_area {
	char name[ASHMEM_FULL_NAME_LEN]; /* optional name in /proc/pid/maps */
	struct list_head unpinned_list;	 /* list of all ashmem areas */
	struct file *file;		 /* the shmem-based backing file */
	size_t size;			 /* size of the mapping, in bytes */
	unsigned long prot_mask;	 /* allowed prot bits, as vm_flags */
};

/*
 * ashmem_range - represents an interval of unpinned (evictable) pages
 * Lifecycle: From unpin to pin
 * Locking: Protected by `ashmem_mutex'
 */
struct ashmem_range {
	struct list_head lru;		/* entry in LRU list */
	struct list_head unpinned;	/* entry in its area's unpinned list */
	struct ashmem_area *asma;	/* associated area */
	size_t pgstart;			/* starting page, inclusive */
	size_t pgend;			/* ending page, inclusive */
	unsigned int purged;		/* ASHMEM_NOT or ASHMEM_WAS_PURGED */
};

/* LRU list of unpinned pages, protected by ashmem_mutex */
static LIST_HEAD(ashmem_lru_list);

/* Count of pages on our LRU list, protected by ashmem_mutex */
static unsigned long lru_count;

/*
 * ashmem_mutex - protects the list of and each individual ashmem_area
 *
 * Lock Ordering: ashmex_mutex -> i_mutex -> i_alloc_sem
 */
static DEFINE_MUTEX(ashmem_mutex);

static struct kmem_cache *ashmem_area_cachep __read_mostly;
static struct kmem_cache *ashmem_range_cachep __read_mostly;

#define range_size(range) \
	((range)->pgend - (range)->pgstart + 1)

#define range_on_lru(range) \
	((range)->purged == ASHMEM_NOT_PURGED)

#define page_range_subsumes_range(range, start, end) \
	(((range)->pgstart >= (start)) && ((range)->pgend <= (end)))

#define page_range_subsumed_by_range(range, start, end) \
	(((range)->pgstart <= (start)) && ((range)->pgend >= (end)))

#define page_in_range(range, page) \
	(((range)->pgstart <= (page)) && ((range)->pgend >= (page)))

#define page_range_in_range(range, start, end) \
	(page_in_range(range, start) || page_in_range(range, end) || \
		page_range_subsumes_range(range, start, end))

#define range_before_page(range, page) \
	((range)->pgend < (page))

#define PROT_MASK		(PROT_EXEC | PROT_READ | PROT_WRITE)

static inline void lru_add(struct ashmem_range *range)
{
	list_add_tail(&range->lru, &ashmem_lru_list);
	lru_count += range_size(range);
}

static inline void lru_del(struct ashmem_range *range)
{
	list_del(&range->lru);
	lru_count -= range_size(range);
}

/*
 * range_alloc - allocate and initialize a new ashmem_range structure
 *
 * 'asma' - associated ashmem_area
 * 'prev_range' - the previous ashmem_range in the sorted asma->unpinned list
 * 'purged' - initial purge value (ASMEM_NOT_PURGED or ASHMEM_WAS_PURGED)
 * 'start' - starting page, inclusive
 * 'end' - ending page, inclusive
 *
 * Caller must hold ashmem_mutex.
 */
static int range_alloc(struct ashmem_area *asma,
		       struct ashmem_range *prev_range, unsigned int purged,
		       size_t start, size_t end)
{
	struct ashmem_range *range;

	range = kmem_cache_zalloc(ashmem_range_cachep, GFP_KERNEL);
	if (unlikely(!range))
		return -ENOMEM;

	range->asma = asma;
	range->pgstart = start;
	range->pgend = end;
	range->purged = purged;

	list_add_tail(&range->unpinned, &prev_range->unpinned);

	if (range_on_lru(range))
		lru_add(range);

	return 0;
}

static void range_del(struct ashmem_range *range)
{
	list_del(&range->unpinned);
	if (range_on_lru(range))
		lru_del(range);
	kmem_cache_free(ashmem_range_cachep, range);
}

/*
 * range_shrink - shrinks a range
 *
 * Caller must hold ashmem_mutex.
 */
static inline void range_shrink(struct ashmem_range *range,
				size_t start, size_t end)
{
	size_t pre = range_size(range);

	range->pgstart = start;
	range->pgend = end;

	if (range_on_lru(range))
		lru_count -= pre - range_size(range);
}

static int ashmem_open(struct inode *inode, struct file *file)
{
	struct ashmem_area *asma;
	int ret;

	ret = generic_file_open(inode, file);
	if (unlikely(ret))
		return ret;

	asma = kmem_cache_zalloc(ashmem_area_cachep, GFP_KERNEL);
	if (unlikely(!asma))
		return -ENOMEM;

	INIT_LIST_HEAD(&asma->unpinned_list);
	memcpy(asma->name, ASHMEM_NAME_PREFIX, ASHMEM_NAME_PREFIX_LEN);
	asma->prot_mask = PROT_MASK;
	file->private_data = asma;

	return 0;
}

static int ashmem_release(struct inode *ignored, struct file *file)
{
	struct ashmem_area *asma = file->private_data;
	struct ashmem_range *range, *next;

	mutex_lock(&ashmem_mutex);
	list_for_each_entry_safe(range, next, &asma->unpinned_list, unpinned)
		range_del(range);
	mutex_unlock(&ashmem_mutex);

	if (asma->file)
		fput(asma->file);
	kmem_cache_free(ashmem_area_cachep, asma);

	return 0;
}

static ssize_t ashmem_read(struct file *file, char __user *buf,
			   size_t len, loff_t *pos)
{
	struct ashmem_area *asma = file->private_data;
	int ret = 0;

	mutex_lock(&ashmem_mutex);

	/* If size is not set, or set to 0, always return EOF. */
	if (asma->size == 0)
		goto out_unlock;

	if (!asma->file) {
		ret = -EBADF;
		goto out_unlock;
	}

	mutex_unlock(&ashmem_mutex);

	/*
	 * asma and asma->file are used outside the lock here.  We assume
	 * once asma->file is set it will never be changed, and will not
	 * be destroyed until all references to the file are dropped and
	 * ashmem_release is called.
	 */
	ret = asma->file->f_op->read(asma->file, buf, len, pos);
	if (ret >= 0) {
		/** Update backing file pos, since f_ops->read() doesn't */
		asma->file->f_pos = *pos;
	}
	return ret;

out_unlock:
	mutex_unlock(&ashmem_mutex);
	return ret;
}

static loff_t ashmem_llseek(struct file *file, loff_t offset, int origin)
{
	struct ashmem_area *asma = file->private_data;
	int ret;

	mutex_lock(&ashmem_mutex);

	if (asma->size == 0) {
		ret = -EINVAL;
		goto out;
	}

	if (!asma->file) {
		ret = -EBADF;
		goto out;
	}

	ret = asma->file->f_op->llseek(asma->file, offset, origin);
	if (ret < 0)
		goto out;

	/** Copy f_pos from backing file, since f_ops->llseek() sets it */
	file->f_pos = asma->file->f_pos;

out:
	mutex_unlock(&ashmem_mutex);
	return ret;
}

static inline unsigned long calc_vm_may_flags(unsigned long prot)
{
	return _calc_vm_trans(prot, PROT_READ,  VM_MAYREAD) |
	       _calc_vm_trans(prot, PROT_WRITE, VM_MAYWRITE) |
	       _calc_vm_trans(prot, PROT_EXEC,  VM_MAYEXEC);
}

static int ashmem_mmap(struct file *file, struct vm_area_struct *vma)
{
	struct ashmem_area *asma = file->private_data;
	int ret = 0;

	mutex_lock(&ashmem_mutex);

	/* user needs to SET_SIZE before mapping */
	if (unlikely(!asma->size)) {
		ret = -EINVAL;
		goto out;
	}

	/* requested protection bits must match our allowed protection mask */
	if (unlikely((vma->vm_flags & ~calc_vm_prot_bits(asma->prot_mask)) &
		     calc_vm_prot_bits(PROT_MASK))) {
		ret = -EPERM;
		goto out;
	}
	vma->vm_flags &= ~calc_vm_may_flags(~asma->prot_mask);

	if (!asma->file) {
		char *name = ASHMEM_NAME_DEF;
		struct file *vmfile;

		if (asma->name[ASHMEM_NAME_PREFIX_LEN] != '\0')
			name = asma->name;

		/* ... and allocate the backing shmem file */
		vmfile = shmem_file_setup(name, asma->size, vma->vm_flags);
		if (unlikely(IS_ERR(vmfile))) {
			ret = PTR_ERR(vmfile);
			goto out;
		}
		asma->file = vmfile;
	}
	get_file(asma->file);

	if (vma->vm_flags & VM_SHARED)
		shmem_set_file(vma, asma->file);
	else {
		if (vma->vm_file)
			fput(vma->vm_file);
		vma->vm_file = asma->file;
	}
	vma->vm_flags |= VM_CAN_NONLINEAR;

out:
	mutex_unlock(&ashmem_mutex);
	return ret;
}

/*
 * ashmem_shrink - our cache shrinker, called from mm/vmscan.c :: shrink_slab
 *
 * 'nr_to_scan' is the number of objects (pages) to prune, or 0 to query how
 * many objects (pages) we have in total.
 *
 * 'gfp_mask' is the mask of the allocation that got us into this mess.
 *
 * Return value is the number of objects (pages) remaining, or -1 if we cannot
 * proceed without risk of deadlock (due to gfp_mask).
 *
 * We approximate LRU via least-recently-unpinned, jettisoning unpinned partial
 * chunks of ashmem regions LRU-wise one-at-a-time until we hit 'nr_to_scan'
 * pages freed.
 */
static int ashmem_shrink(struct shrinker *s, struct shrink_control *sc)
{
	struct ashmem_range *range, *next;

	/* We might recurse into filesystem code, so bail out if necessary */
	if (sc->nr_to_scan && !(sc->gfp_mask & __GFP_FS))
		return -1;
	if (!sc->nr_to_scan)
		return lru_count;

<<<<<<< HEAD
	/* avoid recursing into this code from within ashmem itself */
	if (!mutex_trylock(&ashmem_mutex))
		return lru_count;
=======
	if (!mutex_trylock(&ashmem_mutex))
		return -1;
>>>>>>> f864ae50

	list_for_each_entry_safe(range, next, &ashmem_lru_list, lru) {
		struct inode *inode = range->asma->file->f_dentry->d_inode;
		loff_t start = range->pgstart * PAGE_SIZE;
		loff_t end = (range->pgend + 1) * PAGE_SIZE - 1;

		vmtruncate_range(inode, start, end);
		range->purged = ASHMEM_WAS_PURGED;
		lru_del(range);

		sc->nr_to_scan -= range_size(range);
		if (sc->nr_to_scan <= 0)
			break;
	}
	mutex_unlock(&ashmem_mutex);

	return lru_count;
}

static struct shrinker ashmem_shrinker = {
	.shrink = ashmem_shrink,
	.seeks = DEFAULT_SEEKS * 4,
};

static int set_prot_mask(struct ashmem_area *asma, unsigned long prot)
{
	int ret = 0;

	mutex_lock(&ashmem_mutex);

	/* the user can only remove, not add, protection bits */
	if (unlikely((asma->prot_mask & prot) != prot)) {
		ret = -EINVAL;
		goto out;
	}

	/* does the application expect PROT_READ to imply PROT_EXEC? */
	if ((prot & PROT_READ) && (current->personality & READ_IMPLIES_EXEC))
		prot |= PROT_EXEC;

	asma->prot_mask = prot;

out:
	mutex_unlock(&ashmem_mutex);
	return ret;
}

static int set_name(struct ashmem_area *asma, void __user *name)
{
	char lname[ASHMEM_NAME_LEN];
	int len;
	int ret = 0;

	len = strncpy_from_user(lname, name, ASHMEM_NAME_LEN);
	if (len < 0)
		return len;
	if (len == ASHMEM_NAME_LEN)
		lname[ASHMEM_NAME_LEN - 1] = '\0';
	mutex_lock(&ashmem_mutex);

	/* cannot change an existing mapping's name */
	if (unlikely(asma->file))
		ret = -EINVAL;
	else
		strcpy(asma->name + ASHMEM_NAME_PREFIX_LEN, lname);

	mutex_unlock(&ashmem_mutex);
	return ret;
}

static int get_name(struct ashmem_area *asma, void __user *name)
{
	int ret = 0;
	char lname[ASHMEM_NAME_LEN];
	size_t len;

	mutex_lock(&ashmem_mutex);
	if (asma->name[ASHMEM_NAME_PREFIX_LEN] != '\0') {
		/*
		 * Copying only `len', instead of ASHMEM_NAME_LEN, bytes
		 * prevents us from revealing one user's stack to another.
		 */
		len = strlen(asma->name + ASHMEM_NAME_PREFIX_LEN) + 1;
		memcpy(lname, asma->name + ASHMEM_NAME_PREFIX_LEN, len);
	} else {
		len = strlen(ASHMEM_NAME_DEF) + 1;
		memcpy(lname, ASHMEM_NAME_DEF, len);
	}
	mutex_unlock(&ashmem_mutex);
	if (unlikely(copy_to_user(name, lname, len)))
		ret = -EFAULT;
	return ret;
}

/*
 * ashmem_pin - pin the given ashmem region, returning whether it was
 * previously purged (ASHMEM_WAS_PURGED) or not (ASHMEM_NOT_PURGED).
 *
 * Caller must hold ashmem_mutex.
 */
static int ashmem_pin(struct ashmem_area *asma, size_t pgstart, size_t pgend)
{
	struct ashmem_range *range, *next;
	int ret = ASHMEM_NOT_PURGED;

	list_for_each_entry_safe(range, next, &asma->unpinned_list, unpinned) {
		/* moved past last applicable page; we can short circuit */
		if (range_before_page(range, pgstart))
			break;

		/*
		 * The user can ask us to pin pages that span multiple ranges,
		 * or to pin pages that aren't even unpinned, so this is messy.
		 *
		 * Four cases:
		 * 1. The requested range subsumes an existing range, so we
		 *    just remove the entire matching range.
		 * 2. The requested range overlaps the start of an existing
		 *    range, so we just update that range.
		 * 3. The requested range overlaps the end of an existing
		 *    range, so we just update that range.
		 * 4. The requested range punches a hole in an existing range,
		 *    so we have to update one side of the range and then
		 *    create a new range for the other side.
		 */
		if (page_range_in_range(range, pgstart, pgend)) {
			ret |= range->purged;

			/* Case #1: Easy. Just nuke the whole thing. */
			if (page_range_subsumes_range(range, pgstart, pgend)) {
				range_del(range);
				continue;
			}

			/* Case #2: We overlap from the start, so adjust it */
			if (range->pgstart >= pgstart) {
				range_shrink(range, pgend + 1, range->pgend);
				continue;
			}

			/* Case #3: We overlap from the rear, so adjust it */
			if (range->pgend <= pgend) {
				range_shrink(range, range->pgstart, pgstart-1);
				continue;
			}

			/*
			 * Case #4: We eat a chunk out of the middle. A bit
			 * more complicated, we allocate a new range for the
			 * second half and adjust the first chunk's endpoint.
			 */
			range_alloc(asma, range, range->purged,
				    pgend + 1, range->pgend);
			range_shrink(range, range->pgstart, pgstart - 1);
			break;
		}
	}

	return ret;
}

/*
 * ashmem_unpin - unpin the given range of pages. Returns zero on success.
 *
 * Caller must hold ashmem_mutex.
 */
static int ashmem_unpin(struct ashmem_area *asma, size_t pgstart, size_t pgend)
{
	struct ashmem_range *range, *next;
	unsigned int purged = ASHMEM_NOT_PURGED;

restart:
	list_for_each_entry_safe(range, next, &asma->unpinned_list, unpinned) {
		/* short circuit: this is our insertion point */
		if (range_before_page(range, pgstart))
			break;

		/*
		 * The user can ask us to unpin pages that are already entirely
		 * or partially pinned. We handle those two cases here.
		 */
		if (page_range_subsumed_by_range(range, pgstart, pgend))
			return 0;
		if (page_range_in_range(range, pgstart, pgend)) {
			pgstart = min_t(size_t, range->pgstart, pgstart),
			pgend = max_t(size_t, range->pgend, pgend);
			purged |= range->purged;
			range_del(range);
			goto restart;
		}
	}

	return range_alloc(asma, range, purged, pgstart, pgend);
}

/*
 * ashmem_get_pin_status - Returns ASHMEM_IS_UNPINNED if _any_ pages in the
 * given interval are unpinned and ASHMEM_IS_PINNED otherwise.
 *
 * Caller must hold ashmem_mutex.
 */
static int ashmem_get_pin_status(struct ashmem_area *asma, size_t pgstart,
				 size_t pgend)
{
	struct ashmem_range *range;
	int ret = ASHMEM_IS_PINNED;

	list_for_each_entry(range, &asma->unpinned_list, unpinned) {
		if (range_before_page(range, pgstart))
			break;
		if (page_range_in_range(range, pgstart, pgend)) {
			ret = ASHMEM_IS_UNPINNED;
			break;
		}
	}

	return ret;
}

static int ashmem_pin_unpin(struct ashmem_area *asma, unsigned long cmd,
			    void __user *p)
{
	struct ashmem_pin pin;
	size_t pgstart, pgend;
	int ret = -EINVAL;

	if (unlikely(!asma->file))
		return -EINVAL;

	if (unlikely(copy_from_user(&pin, p, sizeof(pin))))
		return -EFAULT;

	/* per custom, you can pass zero for len to mean "everything onward" */
	if (!pin.len)
		pin.len = PAGE_ALIGN(asma->size) - pin.offset;

	if (unlikely((pin.offset | pin.len) & ~PAGE_MASK))
		return -EINVAL;

	if (unlikely(((__u32) -1) - pin.offset < pin.len))
		return -EINVAL;

	if (unlikely(PAGE_ALIGN(asma->size) < pin.offset + pin.len))
		return -EINVAL;

	pgstart = pin.offset / PAGE_SIZE;
	pgend = pgstart + (pin.len / PAGE_SIZE) - 1;

	mutex_lock(&ashmem_mutex);

	switch (cmd) {
	case ASHMEM_PIN:
		ret = ashmem_pin(asma, pgstart, pgend);
		break;
	case ASHMEM_UNPIN:
		ret = ashmem_unpin(asma, pgstart, pgend);
		break;
	case ASHMEM_GET_PIN_STATUS:
		ret = ashmem_get_pin_status(asma, pgstart, pgend);
		break;
	}

	mutex_unlock(&ashmem_mutex);

	return ret;
}

static long ashmem_ioctl(struct file *file, unsigned int cmd, unsigned long arg)
{
	struct ashmem_area *asma = file->private_data;
	long ret = -ENOTTY;

	switch (cmd) {
	case ASHMEM_SET_NAME:
		ret = set_name(asma, (void __user *) arg);
		break;
	case ASHMEM_GET_NAME:
		ret = get_name(asma, (void __user *) arg);
		break;
	case ASHMEM_SET_SIZE:
		ret = -EINVAL;
		if (!asma->file) {
			ret = 0;
			asma->size = (size_t) arg;
		}
		break;
	case ASHMEM_GET_SIZE:
		ret = asma->size;
		break;
	case ASHMEM_SET_PROT_MASK:
		ret = set_prot_mask(asma, arg);
		break;
	case ASHMEM_GET_PROT_MASK:
		ret = asma->prot_mask;
		break;
	case ASHMEM_PIN:
	case ASHMEM_UNPIN:
	case ASHMEM_GET_PIN_STATUS:
		ret = ashmem_pin_unpin(asma, cmd, (void __user *) arg);
		break;
	case ASHMEM_PURGE_ALL_CACHES:
		ret = -EPERM;
		if (capable(CAP_SYS_ADMIN)) {
			struct shrink_control sc = {
				.gfp_mask = GFP_KERNEL,
				.nr_to_scan = 0,
			};
			ret = ashmem_shrink(&ashmem_shrinker, &sc);
			sc.nr_to_scan = ret;
			ashmem_shrink(&ashmem_shrinker, &sc);
		}
		break;
	}

	return ret;
}

static const struct file_operations ashmem_fops = {
	.owner = THIS_MODULE,
	.open = ashmem_open,
	.release = ashmem_release,
	.read = ashmem_read,
	.llseek = ashmem_llseek,
	.mmap = ashmem_mmap,
	.unlocked_ioctl = ashmem_ioctl,
	.compat_ioctl = ashmem_ioctl,
};

static struct miscdevice ashmem_misc = {
	.minor = MISC_DYNAMIC_MINOR,
	.name = "ashmem",
	.fops = &ashmem_fops,
};

static int __init ashmem_init(void)
{
	int ret;

	ashmem_area_cachep = kmem_cache_create("ashmem_area_cache",
					  sizeof(struct ashmem_area),
					  0, 0, NULL);
	if (unlikely(!ashmem_area_cachep)) {
		printk(KERN_ERR "ashmem: failed to create slab cache\n");
		return -ENOMEM;
	}

	ashmem_range_cachep = kmem_cache_create("ashmem_range_cache",
					  sizeof(struct ashmem_range),
					  0, 0, NULL);
	if (unlikely(!ashmem_range_cachep)) {
		printk(KERN_ERR "ashmem: failed to create slab cache\n");
		return -ENOMEM;
	}

	ret = misc_register(&ashmem_misc);
	if (unlikely(ret)) {
		printk(KERN_ERR "ashmem: failed to register misc device!\n");
		return ret;
	}

	register_shrinker(&ashmem_shrinker);

	printk(KERN_INFO "ashmem: initialized\n");

	return 0;
}

static void __exit ashmem_exit(void)
{
	int ret;

	unregister_shrinker(&ashmem_shrinker);

	ret = misc_deregister(&ashmem_misc);
	if (unlikely(ret))
		printk(KERN_ERR "ashmem: failed to unregister misc device!\n");

	kmem_cache_destroy(ashmem_range_cachep);
	kmem_cache_destroy(ashmem_area_cachep);

	printk(KERN_INFO "ashmem: unloaded\n");
}

module_init(ashmem_init);
module_exit(ashmem_exit);

MODULE_LICENSE("GPL");<|MERGE_RESOLUTION|>--- conflicted
+++ resolved
@@ -361,14 +361,9 @@
 	if (!sc->nr_to_scan)
 		return lru_count;
 
-<<<<<<< HEAD
 	/* avoid recursing into this code from within ashmem itself */
 	if (!mutex_trylock(&ashmem_mutex))
 		return lru_count;
-=======
-	if (!mutex_trylock(&ashmem_mutex))
-		return -1;
->>>>>>> f864ae50
 
 	list_for_each_entry_safe(range, next, &ashmem_lru_list, lru) {
 		struct inode *inode = range->asma->file->f_dentry->d_inode;
