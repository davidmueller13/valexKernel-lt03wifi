--- conflicted
+++ resolved
@@ -37,7 +37,6 @@
 #include <linux/mm.h>
 #include <linux/oom.h>
 #include <linux/sched.h>
-#include <linux/swap.h>
 #include <linux/rcupdate.h>
 #include <linux/notifier.h>
 #include <linux/mutex.h>
@@ -57,7 +56,6 @@
 #include <linux/swap.h>
 #endif
 
-<<<<<<< HEAD
 #ifdef CONFIG_SEC_OOM_KILLER
 #define MULTIPLE_OOM_KILLER
 #define OOM_COUNT_READ
@@ -71,8 +69,6 @@
 #define OOM_DEPTH 7
 #endif
 
-=======
->>>>>>> f864ae50
 static uint32_t lowmem_debug_level = 1;
 static int lowmem_adj[6] = {
 	0,
@@ -162,7 +158,6 @@
 	int selected_tasksize = 0;
 	int selected_oom_score_adj;
 	int array_size = ARRAY_SIZE(lowmem_adj);
-<<<<<<< HEAD
 	int other_free;
 	int other_file;
 #ifdef CONFIG_SEC_DEBUG_LMK_MEMINFO
@@ -175,10 +170,6 @@
 
 	other_free = global_page_state(NR_FREE_PAGES);
 	other_file = global_page_state(NR_FILE_PAGES) -
-=======
-	int other_free = global_page_state(NR_FREE_PAGES) - totalreserve_pages;
-	int other_file = global_page_state(NR_FILE_PAGES) -
->>>>>>> f864ae50
 						global_page_state(NR_SHMEM);
 #if defined(CONFIG_ZSWAP)
 	other_file -= total_swapcache_pages;
@@ -433,14 +424,9 @@
 		selected = p;
 		selected_tasksize = tasksize;
 		selected_oom_score_adj = oom_score_adj;
-<<<<<<< HEAD
-		lowmem_print(2, "oom: select %d (%s), adj %d, size %d, to kill\n",
-			     p->pid, p->comm, oom_score_adj, tasksize);
-#endif
-=======
 		lowmem_print(2, "select '%s' (%d), adj %d, size %d, to kill\n",
 			     p->comm, p->pid, oom_score_adj, tasksize);
->>>>>>> f864ae50
+#endif
 	}
 #ifdef MULTIPLE_OOM_KILLER
 	for (i = 0; i < OOM_DEPTH; i++) {
@@ -461,11 +447,6 @@
 	}
 #else
 	if (selected) {
-<<<<<<< HEAD
-		lowmem_print(1, "oom: send sigkill to %d (%s), adj %d, size %d\n",
-			     selected->pid, selected->comm,
-			     selected_oom_score_adj, selected_tasksize);
-=======
 		lowmem_print(1, "Killing '%s' (%d), adj %d,\n" \
 				"   to free %ldkB on behalf of '%s' (%d) because\n" \
 				"   cache %ldkB is below limit %ldkB for oom_score_adj %d\n" \
@@ -479,7 +460,6 @@
 			     min_score_adj,
 			     other_free * (long)(PAGE_SIZE / 1024));
 		lowmem_deathpending_timeout = jiffies + HZ;
->>>>>>> f864ae50
 		send_sig(SIGKILL, selected, 0);
 		set_tsk_thread_flag(selected, TIF_MEMDIE);
 		rem -= selected_tasksize;
