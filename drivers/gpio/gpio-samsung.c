--- conflicted
+++ resolved
@@ -2378,11 +2378,7 @@
 };
 #endif
 
-<<<<<<< HEAD
-#ifdef CONFIG_SOC_EXYNOS5250
-=======
 #ifdef CONFIG_ARCH_EXYNOS5
->>>>>>> ab2965ee
 static struct samsung_gpio_chip exynos5_gpios_1[] = {
 	{
 		.chip	= {
@@ -2557,10 +2553,7 @@
 };
 #endif
 
-<<<<<<< HEAD
-=======
 #ifdef CONFIG_ARCH_EXYNOS5
->>>>>>> ab2965ee
 static struct samsung_gpio_chip exynos5_gpios_2[] = {
 	{
 		.chip	= {
@@ -2621,10 +2614,7 @@
 };
 #endif
 
-<<<<<<< HEAD
-=======
 #ifdef CONFIG_ARCH_EXYNOS5
->>>>>>> ab2965ee
 static struct samsung_gpio_chip exynos5_gpios_3[] = {
 	{
 		.chip	= {
@@ -2660,10 +2650,7 @@
 };
 #endif
 
-<<<<<<< HEAD
-=======
 #ifdef CONFIG_ARCH_EXYNOS5
->>>>>>> ab2965ee
 static struct samsung_gpio_chip exynos5_gpios_4[] = {
 	{
 		.chip	= {
