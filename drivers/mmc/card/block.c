/*
 * Block driver for media (i.e., flash cards)
 *
 * Copyright 2002 Hewlett-Packard Company
 * Copyright 2005-2008 Pierre Ossman
 *
 * Use consistent with the GNU GPL is permitted,
 * provided that this copyright notice is
 * preserved in its entirety in all copies and derived works.
 *
 * HEWLETT-PACKARD COMPANY MAKES NO WARRANTIES, EXPRESSED OR IMPLIED,
 * AS TO THE USEFULNESS OR CORRECTNESS OF THIS CODE OR ITS
 * FITNESS FOR ANY PARTICULAR PURPOSE.
 *
 * Many thanks to Alessandro Rubini and Jonathan Corbet!
 *
 * Author:  Andrew Christian
 *          28 May 2002
 */
#include <linux/moduleparam.h>
#include <linux/module.h>
#include <linux/init.h>

#include <linux/kernel.h>
#include <linux/fs.h>
#include <linux/slab.h>
#include <linux/errno.h>
#include <linux/hdreg.h>
#include <linux/kdev_t.h>
#include <linux/blkdev.h>
#include <linux/mutex.h>
#include <linux/scatterlist.h>
#include <linux/string_helpers.h>
#include <linux/delay.h>
#include <linux/capability.h>
#include <linux/compat.h>
#include <linux/blktrace_api.h>
#include <linux/sysfs.h>

#define CREATE_TRACE_POINTS
#include <trace/events/mmc.h>

#include <linux/mmc/ioctl.h>
#include <linux/mmc/card.h>
#include <linux/mmc/host.h>
#include <linux/mmc/mmc.h>
#include <linux/mmc/sd.h>
#include <linux/mmc/mmc_trace.h>

#include <asm/uaccess.h>

#include "../core/core.h"

#include "queue.h"

MODULE_ALIAS("mmc:block");
#ifdef MODULE_PARAM_PREFIX
#undef MODULE_PARAM_PREFIX
#endif
#define MODULE_PARAM_PREFIX "mmcblk."

#define INAND_CMD38_ARG_EXT_CSD  113
#define INAND_CMD38_ARG_ERASE    0x00
#define INAND_CMD38_ARG_TRIM     0x01
#define INAND_CMD38_ARG_SECERASE 0x80
#define INAND_CMD38_ARG_SECTRIM1 0x81
#define INAND_CMD38_ARG_SECTRIM2 0x88

#define mmc_req_rel_wr(req)	(((req->cmd_flags & REQ_FUA) || \
			(req->cmd_flags & REQ_META)) && \
			(rq_data_dir(req) == WRITE))
#define PACKED_CMD_VER		0x01
#define PACKED_CMD_RD		0x01
#define PACKED_CMD_WR		0x02

#define MMC_WR_TIMEOUT_MS       (10 * 1000)     /* 10 sec timeout for write */

static DEFINE_MUTEX(block_mutex);

/*
 * The defaults come from config options but can be overriden by module
 * or bootarg options.
 */
static int perdev_minors = CONFIG_MMC_BLOCK_MINORS;

/*
 * We've only got one major, so number of mmcblk devices is
 * limited to 256 / number of minors per device.
 */
static int max_devices;

/* 256 minors, so at most 256 separate devices */
static DECLARE_BITMAP(dev_use, 256);
static DECLARE_BITMAP(name_use, 256);

/*
 * There is one mmc_blk_data per slot.
 */
struct mmc_blk_data {
	spinlock_t	lock;
	struct gendisk	*disk;
	struct mmc_queue queue;
	struct list_head part;

	unsigned int	flags;
#define MMC_BLK_CMD23	(1 << 0)	/* Can do SET_BLOCK_COUNT for multiblock */
#define MMC_BLK_REL_WR	(1 << 1)	/* MMC Reliable write support */

	unsigned int	usage;
	unsigned int	read_only;
	unsigned int	part_type;
	unsigned int	name_idx;
	unsigned int	reset_done;
#define MMC_BLK_READ		BIT(0)
#define MMC_BLK_WRITE		BIT(1)
#define MMC_BLK_DISCARD		BIT(2)
#define MMC_BLK_SECDISCARD	BIT(3)
#define MMC_BLK_WR_HDR		BIT(4)

	/*
	 * Only set in main mmc_blk_data associated
	 * with mmc_card with mmc_set_drvdata, and keeps
	 * track of the current selected device partition.
	 */
	unsigned int	part_curr;
	struct device_attribute force_ro;
	struct device_attribute power_ro_lock;
	int	area_type;
};

static DEFINE_MUTEX(open_lock);

enum {
	MMC_PACKED_N_IDX = -1,
	MMC_PACKED_N_ZERO,
	MMC_PACKED_N_SINGLE,
};

module_param(perdev_minors, int, 0444);
MODULE_PARM_DESC(perdev_minors, "Minors numbers to allocate per device");

static inline int mmc_blk_part_switch(struct mmc_card *card,
				      struct mmc_blk_data *md);
static int get_card_status(struct mmc_card *card, u32 *status, int retries);

static inline void mmc_blk_clear_packed(struct mmc_queue_req *mqrq)
{
	mqrq->packed_cmd = MMC_PACKED_NONE;
	mqrq->packed_num = MMC_PACKED_N_ZERO;
	mqrq->packed_sg_flag = MMC_PACKED_NONE_SG;
	mqrq->mmc_active.__mrq = NULL;
	mqrq->mmc_active.__cond = false;
}

static struct mmc_blk_data *mmc_blk_get(struct gendisk *disk)
{
	struct mmc_blk_data *md;

	mutex_lock(&open_lock);
	md = disk->private_data;
	if (md && md->usage == 0)
		md = NULL;
	if (md)
		md->usage++;
	mutex_unlock(&open_lock);

	return md;
}

static inline int mmc_get_devidx(struct gendisk *disk)
{
	int devidx = disk->first_minor / perdev_minors;
	return devidx;
}

static void mmc_blk_put(struct mmc_blk_data *md)
{
	mutex_lock(&open_lock);
	md->usage--;
	if (md->usage == 0) {
		int devidx = mmc_get_devidx(md->disk);
		blk_cleanup_queue(md->queue.queue);

		__clear_bit(devidx, dev_use);

		put_disk(md->disk);
		kfree(md);
	}
	mutex_unlock(&open_lock);
}

static ssize_t power_ro_lock_show(struct device *dev,
		struct device_attribute *attr, char *buf)
{
	int ret;
	struct mmc_blk_data *md = mmc_blk_get(dev_to_disk(dev));
	struct mmc_card *card = md->queue.card;
	int locked = 0;

	if (card->ext_csd.boot_ro_lock & EXT_CSD_BOOT_WP_B_PERM_WP_EN)
		locked = 2;
	else if (card->ext_csd.boot_ro_lock & EXT_CSD_BOOT_WP_B_PWR_WP_EN)
		locked = 1;

	ret = snprintf(buf, PAGE_SIZE, "%d\n", locked);

	return ret;
}

static ssize_t power_ro_lock_store(struct device *dev,
		struct device_attribute *attr, const char *buf, size_t count)
{
	int ret;
	struct mmc_blk_data *md, *part_md;
	struct mmc_card *card;
	unsigned long set;

	if (kstrtoul(buf, 0, &set))
		return -EINVAL;

	if (set != 1)
		return count;

	md = mmc_blk_get(dev_to_disk(dev));
	card = md->queue.card;

	mmc_claim_host(card->host);

	ret = mmc_switch(card, EXT_CSD_CMD_SET_NORMAL, EXT_CSD_BOOT_WP,
				card->ext_csd.boot_ro_lock |
				EXT_CSD_BOOT_WP_B_PWR_WP_EN,
				card->ext_csd.part_time);
	if (ret)
		pr_err("%s: Locking boot partition ro until next power on failed: %d\n", md->disk->disk_name, ret);
	else
		card->ext_csd.boot_ro_lock |= EXT_CSD_BOOT_WP_B_PWR_WP_EN;

	mmc_release_host(card->host);

	if (!ret) {
		pr_info("%s: Locking boot partition ro until next power on\n",
			md->disk->disk_name);
		set_disk_ro(md->disk, 1);

		list_for_each_entry(part_md, &md->part, part)
			if (part_md->area_type == MMC_BLK_DATA_AREA_BOOT) {
				pr_info("%s: Locking boot partition ro until next power on\n", part_md->disk->disk_name);
				set_disk_ro(part_md->disk, 1);
			}
	}

	mmc_blk_put(md);
	return count;
}

static ssize_t force_ro_show(struct device *dev, struct device_attribute *attr,
			     char *buf)
{
	int ret;
	struct mmc_blk_data *md = mmc_blk_get(dev_to_disk(dev));

	ret = snprintf(buf, PAGE_SIZE, "%d",
		       get_disk_ro(dev_to_disk(dev)) ^
		       md->read_only);
	mmc_blk_put(md);
	return ret;
}

static ssize_t force_ro_store(struct device *dev, struct device_attribute *attr,
			      const char *buf, size_t count)
{
	int ret;
	char *end;
	struct mmc_blk_data *md = mmc_blk_get(dev_to_disk(dev));
	unsigned long set = simple_strtoul(buf, &end, 0);
	if (end == buf) {
		ret = -EINVAL;
		goto out;
	}

	set_disk_ro(dev_to_disk(dev), set || md->read_only);
	ret = count;
out:
	mmc_blk_put(md);
	return ret;
}

static int mmc_blk_open(struct block_device *bdev, fmode_t mode)
{
	struct mmc_blk_data *md = mmc_blk_get(bdev->bd_disk);
	int ret = -ENXIO;

	mutex_lock(&block_mutex);
	if (md) {
		if (md->usage == 2)
			check_disk_change(bdev);
		ret = 0;

		if ((mode & FMODE_WRITE) && md->read_only) {
			mmc_blk_put(md);
			ret = -EROFS;
		}
	}
	mutex_unlock(&block_mutex);

	return ret;
}

static int mmc_blk_release(struct gendisk *disk, fmode_t mode)
{
	struct mmc_blk_data *md = disk->private_data;

	mutex_lock(&block_mutex);
	mmc_blk_put(md);
	mutex_unlock(&block_mutex);
	return 0;
}

static int
mmc_blk_getgeo(struct block_device *bdev, struct hd_geometry *geo)
{
	geo->cylinders = get_capacity(bdev->bd_disk) / (4 * 16);
	geo->heads = 4;
	geo->sectors = 16;
	return 0;
}

struct mmc_blk_ioc_data {
	struct mmc_ioc_cmd ic;
	unsigned char *buf;
	u64 buf_bytes;
};

static struct mmc_blk_ioc_data *mmc_blk_ioctl_copy_from_user(
	struct mmc_ioc_cmd __user *user)
{
	struct mmc_blk_ioc_data *idata;
	int err;

	idata = kzalloc(sizeof(*idata), GFP_KERNEL);
	if (!idata) {
		err = -ENOMEM;
		goto out;
	}

	if (copy_from_user(&idata->ic, user, sizeof(idata->ic))) {
		err = -EFAULT;
		goto idata_err;
	}

	idata->buf_bytes = (u64) idata->ic.blksz * idata->ic.blocks;
	if (idata->buf_bytes > MMC_IOC_MAX_BYTES) {
		err = -EOVERFLOW;
		goto idata_err;
	}

	if (!idata->buf_bytes)
		return idata;

	idata->buf = kzalloc(idata->buf_bytes, GFP_KERNEL);
	if (!idata->buf) {
		err = -ENOMEM;
		goto idata_err;
	}

	if (copy_from_user(idata->buf, (void __user *)(unsigned long)
					idata->ic.data_ptr, idata->buf_bytes)) {
		err = -EFAULT;
		goto copy_err;
	}

	return idata;

copy_err:
	kfree(idata->buf);
idata_err:
	kfree(idata);
out:
	return ERR_PTR(err);
}

static int ioctl_rpmb_card_status_poll(struct mmc_card *card, u32 *status,
				       u32 retries_max)
{
	int err;
	u32 retry_count = 0;

	if (!status || !retries_max)
		return -EINVAL;

	do {
		err = get_card_status(card, status, 5);
		if (err)
			break;

		if (!R1_STATUS(*status) &&
				(R1_CURRENT_STATE(*status) != R1_STATE_PRG))
			break; /* RPMB programming operation complete */

		/*
		 * Rechedule to give the MMC device a chance to continue
		 * processing the previous command without being polled too
		 * frequently.
		 */
		usleep_range(1000, 5000);
	} while (++retry_count < retries_max);

	if (retry_count == retries_max)
		err = -EPERM;

	return err;
}

struct scatterlist *mmc_blk_get_sg(struct mmc_card *card,
     unsigned char *buf, int *sg_len, int size)
{
	struct scatterlist *sg;
	struct scatterlist *sl;
	int total_sec_cnt, sec_cnt;
	int max_seg_size, len;

	total_sec_cnt = size;
	max_seg_size = card->host->max_seg_size;
	len = (size - 1 + max_seg_size) / max_seg_size;
	sl = kmalloc(sizeof(struct scatterlist) * len, GFP_KERNEL);

	if (!sl) {
		return NULL;
	}
	sg = (struct scatterlist *)sl;
	sg_init_table(sg, len);

	while (total_sec_cnt) {
		if (total_sec_cnt < max_seg_size)
			sec_cnt = total_sec_cnt;
		else
			sec_cnt = max_seg_size;
			sg_set_page(sg, virt_to_page(buf), sec_cnt, offset_in_page(buf));
			buf = buf + sec_cnt;
			total_sec_cnt = total_sec_cnt - sec_cnt;
			if (total_sec_cnt == 0)
				break;
			sg = sg_next(sg);
	}

	if (sg)
		sg_mark_end(sg);
	*sg_len = len;
	return sl;
}

static int mmc_blk_ioctl_cmd(struct block_device *bdev,
	struct mmc_ioc_cmd __user *ic_ptr)
{
	struct mmc_blk_ioc_data *idata;
	struct mmc_blk_data *md;
	struct mmc_card *card;
	struct mmc_command cmd = {0};
	struct mmc_data data = {0};
	struct mmc_request mrq = {NULL};
	struct scatterlist *sg = 0;
	int err = 0;
	int is_rpmb = false;
	u32 status = 0;

	/*
	 * The caller must have CAP_SYS_RAWIO, and must be calling this on the
	 * whole block device, not on a partition.  This prevents overspray
	 * between sibling partitions.
	 */
	if ((!capable(CAP_SYS_RAWIO)) || (bdev != bdev->bd_contains))
		return -EPERM;

	idata = mmc_blk_ioctl_copy_from_user(ic_ptr);
	if (IS_ERR(idata))
		return PTR_ERR(idata);

	md = mmc_blk_get(bdev->bd_disk);
	if (!md) {
		err = -EINVAL;
		goto err_kfree;
	}

	if (md->area_type & MMC_BLK_DATA_AREA_RPMB)
		is_rpmb = true;

	card = md->queue.card;
	if (IS_ERR(card)) {
		err = PTR_ERR(card);
		goto cmd_done;
	}

	cmd.opcode = idata->ic.opcode;
	cmd.arg = idata->ic.arg;
	cmd.flags = idata->ic.flags;

	if (idata->buf_bytes) {
		int len;
		data.blksz = idata->ic.blksz;
		data.blocks = idata->ic.blocks;

		sg = mmc_blk_get_sg(card, idata->buf, &len, idata->buf_bytes);
		data.sg = sg;
		data.sg_len = len;

		if (idata->ic.write_flag)
			data.flags = MMC_DATA_WRITE;
		else
			data.flags = MMC_DATA_READ;

		/* data.flags must already be set before doing this. */
		mmc_set_data_timeout(&data, card);

		/* Allow overriding the timeout_ns for empirical tuning. */
		if (idata->ic.data_timeout_ns)
			data.timeout_ns = idata->ic.data_timeout_ns;

		if ((cmd.flags & MMC_RSP_R1B) == MMC_RSP_R1B) {
			/*
			 * Pretend this is a data transfer and rely on the
			 * host driver to compute timeout.  When all host
			 * drivers support cmd.cmd_timeout for R1B, this
			 * can be changed to:
			 *
			 *     mrq.data = NULL;
			 *     cmd.cmd_timeout = idata->ic.cmd_timeout_ms;
			 */
			data.timeout_ns = idata->ic.cmd_timeout_ms * 1000000;
		}

		mrq.data = &data;
	}

	mrq.cmd = &cmd;

	mmc_claim_host(card->host);

	err = mmc_blk_part_switch(card, md);
	if (err)
		goto cmd_rel_host;

	if (idata->ic.is_acmd) {
		err = mmc_app_cmd(card->host, card);
		if (err)
			goto cmd_rel_host;
	}

	if (is_rpmb) {
		err = mmc_set_blockcount(card, data.blocks,
			idata->ic.write_flag & (1 << 31));
		if (err)
			goto cmd_rel_host;
	}

	mmc_wait_for_req(card->host, &mrq);

	if (cmd.error) {
		dev_err(mmc_dev(card->host), "%s: cmd error %d\n",
						__func__, cmd.error);
		err = cmd.error;
		goto cmd_rel_host;
	}
	if (data.error) {
		dev_err(mmc_dev(card->host), "%s: data error %d\n",
						__func__, data.error);
		err = data.error;
		goto cmd_rel_host;
	}

	/*
	 * According to the SD specs, some commands require a delay after
	 * issuing the command.
	 */
	if (idata->ic.postsleep_min_us)
		usleep_range(idata->ic.postsleep_min_us, idata->ic.postsleep_max_us);

	if (copy_to_user(&(ic_ptr->response), cmd.resp, sizeof(cmd.resp))) {
		err = -EFAULT;
		goto cmd_rel_host;
	}

	if (!idata->ic.write_flag) {
		if (copy_to_user((void __user *)(unsigned long) idata->ic.data_ptr,
						idata->buf, idata->buf_bytes)) {
			err = -EFAULT;
			goto cmd_rel_host;
		}
	}

      if (is_rpmb) {
               /*
                * Ensure RPMB command has completed by polling CMD13
                * "Send Status".
                */
               err = ioctl_rpmb_card_status_poll(card, &status, 5);
               if (err)
                       dev_err(mmc_dev(card->host),
                                       "%s: Card Status=0x%08X, error %d\n",
                                       __func__, status, err);
       }

cmd_rel_host:
	mmc_release_host(card->host);

cmd_done:
	mmc_blk_put(md);
	if (sg)
		kfree(sg);

err_kfree:
	kfree(idata->buf);
	kfree(idata);
	return err;
}

static int mmc_blk_ioctl(struct block_device *bdev, fmode_t mode,
	unsigned int cmd, unsigned long arg)
{
	struct mmc_blk_data *md = bdev->bd_disk->private_data;
	struct mmc_card *card = md->queue.card;
	int ret = -EINVAL;

	if (cmd == MMC_IOC_CMD)
		ret = mmc_blk_ioctl_cmd(bdev, (struct mmc_ioc_cmd __user *)arg);
	else if(cmd == MMC_IOC_CLOCK)
	{
		unsigned int clock = (unsigned int)arg;
		if( clock < card->host->f_min )
			clock = card->host->f_min;

		mmc_set_clock(card->host, clock);
		printk(KERN_DEBUG "MMC_IOC_CLOCK : %dhz\n", clock);
		ret = 0;
	}
	else if(cmd == MMC_IOC_BUSWIDTH)
	{
		unsigned int width = (unsigned int)arg;
		mmc_set_bus_width(card->host, width);
		printk(KERN_DEBUG "MMC_IOC_BUSWIDTH : %d\n",width);
		ret = 0;
	}

	return ret;
}

#ifdef CONFIG_COMPAT
static int mmc_blk_compat_ioctl(struct block_device *bdev, fmode_t mode,
	unsigned int cmd, unsigned long arg)
{
	return mmc_blk_ioctl(bdev, mode, cmd, (unsigned long) compat_ptr(arg));
}
#endif

static const struct block_device_operations mmc_bdops = {
	.open			= mmc_blk_open,
	.release		= mmc_blk_release,
	.getgeo			= mmc_blk_getgeo,
	.owner			= THIS_MODULE,
	.ioctl			= mmc_blk_ioctl,
#ifdef CONFIG_COMPAT
	.compat_ioctl		= mmc_blk_compat_ioctl,
#endif
};

static inline int mmc_blk_part_switch(struct mmc_card *card,
				      struct mmc_blk_data *md)
{
	int ret;
	struct mmc_blk_data *main_md = mmc_get_drvdata(card);

	if (main_md->part_curr == md->part_type)
		return 0;

	if (mmc_card_mmc(card)) {
		u8 part_config = card->ext_csd.part_config;

		part_config &= ~EXT_CSD_PART_CONFIG_ACC_MASK;
		part_config |= md->part_type;

		ret = mmc_switch(card, EXT_CSD_CMD_SET_NORMAL,
				 EXT_CSD_PART_CONFIG, part_config,
				 card->ext_csd.part_time);
		if (ret)
			return ret;

		card->ext_csd.part_config = part_config;
	}

	main_md->part_curr = md->part_type;
	return 0;
}

static u32 mmc_sd_num_wr_blocks(struct mmc_card *card)
{
	int err;
	u32 result;
	__be32 *blocks;

	struct mmc_request mrq = {NULL};
	struct mmc_command cmd = {0};
	struct mmc_data data = {0};
	unsigned int timeout_us;

	struct scatterlist sg;

	cmd.opcode = MMC_APP_CMD;
	cmd.arg = card->rca << 16;
	cmd.flags = MMC_RSP_SPI_R1 | MMC_RSP_R1 | MMC_CMD_AC;

	err = mmc_wait_for_cmd(card->host, &cmd, 0);
	if (err)
		return (u32)-1;
	if (!mmc_host_is_spi(card->host) && !(cmd.resp[0] & R1_APP_CMD))
		return (u32)-1;

	memset(&cmd, 0, sizeof(struct mmc_command));

	cmd.opcode = SD_APP_SEND_NUM_WR_BLKS;
	cmd.arg = 0;
	cmd.flags = MMC_RSP_SPI_R1 | MMC_RSP_R1 | MMC_CMD_ADTC;

	data.timeout_ns = card->csd.tacc_ns * 100;
	data.timeout_clks = card->csd.tacc_clks * 100;

	timeout_us = data.timeout_ns / 1000;
	timeout_us += data.timeout_clks * 1000 /
		(card->host->ios.clock / 1000);

	if (timeout_us > 100000) {
		data.timeout_ns = 100000000;
		data.timeout_clks = 0;
	}

	data.blksz = 4;
	data.blocks = 1;
	data.flags = MMC_DATA_READ;
	data.sg = &sg;
	data.sg_len = 1;

	mrq.cmd = &cmd;
	mrq.data = &data;

	blocks = kmalloc(4, GFP_KERNEL);
	if (!blocks)
		return (u32)-1;

	sg_init_one(&sg, blocks, 4);

	mmc_wait_for_req(card->host, &mrq);

	result = ntohl(*blocks);
	kfree(blocks);

	if (cmd.error || data.error)
		result = (u32)-1;

	return result;
}

static int send_stop(struct mmc_card *card, u32 *status)
{
	struct mmc_command cmd = {0};
	int err;

	cmd.opcode = MMC_STOP_TRANSMISSION;
	cmd.flags = MMC_RSP_SPI_R1B | MMC_RSP_R1B | MMC_CMD_AC;
	err = mmc_wait_for_cmd(card->host, &cmd, 5);
	if (err == 0)
		*status = cmd.resp[0];
	return err;
}

static int get_card_status(struct mmc_card *card, u32 *status, int retries)
{
	struct mmc_command cmd = {0};
	int err;

	cmd.opcode = MMC_SEND_STATUS;
	if (!mmc_host_is_spi(card->host))
		cmd.arg = card->rca << 16;
	cmd.flags = MMC_RSP_SPI_R2 | MMC_RSP_R1 | MMC_CMD_AC;
	err = mmc_wait_for_cmd(card->host, &cmd, retries);
	if (err == 0)
		*status = cmd.resp[0];
	return err;
}

#define ERR_NOMEDIUM	3
#define ERR_RETRY	2
#define ERR_ABORT	1
#define ERR_CONTINUE	0

static int mmc_blk_cmd_error(struct request *req, const char *name, int error,
	bool status_valid, u32 status)
{
	switch (error) {
	case -EILSEQ:
		/* response crc error, retry the r/w cmd */
		pr_err("%s: %s sending %s command, card status %#x\n",
			req->rq_disk->disk_name, "response CRC error",
			name, status);
		return ERR_RETRY;

	case -ETIMEDOUT:
		pr_err("%s: %s sending %s command, card status %#x\n",
			req->rq_disk->disk_name, "timed out", name, status);

		/* If the status cmd initially failed, retry the r/w cmd */
		if (!status_valid) {
			pr_err("%s: status not valid, retrying timeout\n", req->rq_disk->disk_name);
			return ERR_RETRY;
		}
		/*
		 * If it was a r/w cmd crc error, or illegal command
		 * (eg, issued in wrong state) then retry - we should
		 * have corrected the state problem above.
		 */
		if (status & (R1_COM_CRC_ERROR | R1_ILLEGAL_COMMAND)) {
			pr_err("%s: command error, retrying timeout\n", req->rq_disk->disk_name);
			return ERR_RETRY;
		}

		/* Otherwise abort the command */
		pr_err("%s: not retrying timeout\n", req->rq_disk->disk_name);
		return ERR_ABORT;

	default:
		/* We don't understand the error code the driver gave us */
		pr_err("%s: unknown error %d sending read/write command, card status %#x\n",
		       req->rq_disk->disk_name, error, status);
		return ERR_ABORT;
	}
}

static int mmc_blk_reset(struct mmc_blk_data *md, struct mmc_host *host,
			 int type)
{
	int err;

	if (md->reset_done & type)
		return -EEXIST;

	md->reset_done |= type;
	err = mmc_hw_reset(host);
	/* Ensure we switch back to the correct partition */
	if (err != -EOPNOTSUPP) {
		struct mmc_blk_data *main_md = mmc_get_drvdata(host->card);
		int part_err;

		main_md->part_curr = main_md->part_type;
		part_err = mmc_blk_part_switch(host->card, md);
		if (part_err) {
			/*
			 * We have failed to get back into the correct
			 * partition, so we need to abort the whole request.
			 */
			return -ENODEV;
		}
	}
	return err;
}

/*
 * Initial r/w and stop cmd error recovery.
 * We don't know whether the card received the r/w cmd or not, so try to
 * restore things back to a sane state.  Essentially, we do this as follows:
 * - Obtain card status.  If the first attempt to obtain card status fails,
 *   the status word will reflect the failed status cmd, not the failed
 *   r/w cmd.  If we fail to obtain card status, it suggests we can no
 *   longer communicate with the card.
 * - Check the card state.  If the card received the cmd but there was a
 *   transient problem with the response, it might still be in a data transfer
 *   mode.  Try to send it a stop command.  If this fails, we can't recover.
 * - If the r/w cmd failed due to a response CRC error, it was probably
 *   transient, so retry the cmd.
 * - If the r/w cmd timed out, but we didn't get the r/w cmd status, retry.
 * - If the r/w cmd timed out, and the r/w cmd failed due to CRC error or
 *   illegal cmd, retry.
 * Otherwise we don't understand what happened, so abort.
 */
static int mmc_blk_cmd_recovery(struct mmc_card *card, struct request *req,
	struct mmc_blk_request *brq, int *ecc_err, int *gen_err)
{
	bool prev_cmd_status_valid = true;
	u32 status, stop_status = 0;
	int err, retry;

	if (mmc_card_removed(card))
		return ERR_NOMEDIUM;

	/*
	 * Try to get card status which indicates both the card state
	 * and why there was no response.  If the first attempt fails,
	 * we can't be sure the returned status is for the r/w command.
	 */
	for (retry = 2; retry >= 0; retry--) {
		err = get_card_status(card, &status, 0);
		if (!err)
			break;

		prev_cmd_status_valid = false;
		pr_err("%s: error %d sending status command, %sing\n",
		       req->rq_disk->disk_name, err, retry ? "retry" : "abort");
	}

	/* We couldn't get a response from the card.  Give up. */
	if (err) {
#if defined(CONFIG_MACH_UNIVERSAL5420)
		struct mmc_blk_data *md = mmc_get_drvdata(card);
		int type = rq_data_dir(req) == READ ? MMC_BLK_READ : MMC_BLK_WRITE;
#endif
		/* Check if the card is removed */
		if (mmc_detect_card_removed(card->host))
			return ERR_NOMEDIUM;
#if defined(CONFIG_MACH_UNIVERSAL5420)
		if (!(card->host->caps & MMC_CAP_HW_RESET))
#endif
			return ERR_ABORT;
#if defined(CONFIG_MACH_UNIVERSAL5420)
		if (mmc_blk_reset(md, card->host, type)) {
			pr_err("%s: softreset is failed.\n",
					mmc_hostname(card->host));
			return ERR_NOMEDIUM;
		} else {
			pr_err("%s: softreset is ok. command retrying.\n",
					mmc_hostname(card->host));
		}
		return ERR_ABORT;
#endif
	}

	/* Flag ECC errors */
	if ((status & R1_CARD_ECC_FAILED) ||
	    (brq->stop.resp[0] & R1_CARD_ECC_FAILED) ||
	    (brq->cmd.resp[0] & R1_CARD_ECC_FAILED))
		*ecc_err = 1;

	/* Flag General errors */
	if (!mmc_host_is_spi(card->host) && rq_data_dir(req) != READ)
		if ((status & R1_ERROR) ||
			(brq->stop.resp[0] & R1_ERROR)) {
			pr_err("%s: %s: general error sending stop or status command, stop cmd response %#x, card status %#x\n",
			       req->rq_disk->disk_name, __func__,
			       brq->stop.resp[0], status);
			*gen_err = 1;
		}

	/*
	 * Check the current card state.  If it is in some data transfer
	 * mode, tell it to stop (and hopefully transition back to TRAN.)
	 */
	if (R1_CURRENT_STATE(status) == R1_STATE_DATA ||
	    R1_CURRENT_STATE(status) == R1_STATE_RCV) {
		err = send_stop(card, &stop_status);
		if (err)
			pr_err("%s: error %d sending stop command\n",
			       req->rq_disk->disk_name, err);

		/*
		 * If the stop cmd also timed out, the card is probably
		 * not present, so abort.  Other errors are bad news too.
		 */
		if (err)
			return ERR_ABORT;
		if (stop_status & R1_CARD_ECC_FAILED)
			*ecc_err = 1;
		if (!mmc_host_is_spi(card->host) && rq_data_dir(req) != READ)
			if (stop_status & R1_ERROR) {
				pr_err("%s: %s: general error sending stop command, stop cmd response %#x\n",
				       req->rq_disk->disk_name, __func__,
				       stop_status);
				*gen_err = 1;
			}
	}

	/* Check for set block count errors */
	if (brq->sbc.error)
		return mmc_blk_cmd_error(req, "SET_BLOCK_COUNT", brq->sbc.error,
				prev_cmd_status_valid, status);

	/* Check for r/w command errors */
	if (brq->cmd.error)
		return mmc_blk_cmd_error(req, "r/w cmd", brq->cmd.error,
				prev_cmd_status_valid, status);

	/* Data errors */
	if (!brq->stop.error)
		return ERR_CONTINUE;

	/* Now for stop errors.  These aren't fatal to the transfer. */
	pr_err("%s: error %d sending stop command, original cmd response %#x, card status %#x\n",
	       req->rq_disk->disk_name, brq->stop.error,
	       brq->cmd.resp[0], status);

	/*
	 * Subsitute in our own stop status as this will give the error
	 * state which happened during the execution of the r/w command.
	 */
	if (stop_status) {
		brq->stop.resp[0] = stop_status;
		brq->stop.error = 0;
	}
	return ERR_CONTINUE;
}

static inline void mmc_blk_reset_success(struct mmc_blk_data *md, int type)
{
	md->reset_done &= ~type;
}

static int mmc_blk_issue_discard_rq(struct mmc_queue *mq, struct request *req)
{
	struct mmc_blk_data *md = mq->data;
	struct mmc_card *card = md->queue.card;
	unsigned int from, nr, arg;
	int err = 0, type = MMC_BLK_DISCARD;

	if (!mmc_can_erase(card)) {
		err = -EOPNOTSUPP;
		goto out;
	}

	from = blk_rq_pos(req);
	nr = blk_rq_sectors(req);

	if (mmc_can_discard(card))
		arg = MMC_DISCARD_ARG;
	else if (mmc_can_trim(card))
		arg = MMC_TRIM_ARG;
	else
		arg = MMC_ERASE_ARG;
retry:
	if (card->quirks & MMC_QUIRK_INAND_CMD38) {
		err = mmc_switch(card, EXT_CSD_CMD_SET_NORMAL,
				 INAND_CMD38_ARG_EXT_CSD,
				 arg == MMC_TRIM_ARG ?
				 INAND_CMD38_ARG_TRIM :
				 INAND_CMD38_ARG_ERASE,
				 0);
		if (err)
			goto out;
	}
	err = mmc_erase(card, from, nr, arg);
out:
	if (err == -EIO && !mmc_blk_reset(md, card->host, type))
		goto retry;
	if (!err)
		mmc_blk_reset_success(md, type);
	spin_lock_irq(&md->lock);
	__blk_end_request(req, err, blk_rq_bytes(req));
	spin_unlock_irq(&md->lock);

	return err ? 0 : 1;
}

static int mmc_blk_issue_secdiscard_rq(struct mmc_queue *mq,
				       struct request *req)
{
	struct mmc_blk_data *md = mq->data;
	struct mmc_card *card = md->queue.card;
	unsigned int from, nr, arg, trim_arg, erase_arg;
	int err = 0, type = MMC_BLK_SECDISCARD;

	if (!(mmc_can_secure_erase_trim(card) || mmc_can_sanitize(card))) {
		err = -EOPNOTSUPP;
		goto out;
	}

	from = blk_rq_pos(req);
	nr = blk_rq_sectors(req);

	/* The sanitize operation is supported at v4.5 only */
	if (mmc_can_sanitize(card)) {
		erase_arg = MMC_ERASE_ARG;
		trim_arg = MMC_TRIM_ARG;
	} else {
		erase_arg = MMC_SECURE_ERASE_ARG;
		trim_arg = MMC_SECURE_TRIM1_ARG;
	}

	if (mmc_erase_group_aligned(card, from, nr))
		arg = erase_arg;
	else if (mmc_can_trim(card))
		arg = trim_arg;
	else {
		err = -EINVAL;
		goto out;
	}
retry:
	if (card->quirks & MMC_QUIRK_INAND_CMD38) {
		err = mmc_switch(card, EXT_CSD_CMD_SET_NORMAL,
				 INAND_CMD38_ARG_EXT_CSD,
				 arg == MMC_SECURE_TRIM1_ARG ?
				 INAND_CMD38_ARG_SECTRIM1 :
				 INAND_CMD38_ARG_SECERASE,
				 0);
		if (err)
			goto out_retry;
	}

	err = mmc_erase(card, from, nr, arg);
	if (err == -EIO)
		goto out_retry;
	if (err)
		goto out;

	if (arg == MMC_SECURE_TRIM1_ARG) {
		if (card->quirks & MMC_QUIRK_INAND_CMD38) {
			err = mmc_switch(card, EXT_CSD_CMD_SET_NORMAL,
					 INAND_CMD38_ARG_EXT_CSD,
					 INAND_CMD38_ARG_SECTRIM2,
					 0);
			if (err)
				goto out_retry;
		}

		err = mmc_erase(card, from, nr, MMC_SECURE_TRIM2_ARG);
		if (err == -EIO)
			goto out_retry;
		if (err)
			goto out;
	}

	if (mmc_can_sanitize(card)) {
		trace_mmc_blk_erase_start(EXT_CSD_SANITIZE_START, 0, 0);
		err = mmc_switch(card, EXT_CSD_CMD_SET_NORMAL,
				 EXT_CSD_SANITIZE_START, 1, 0);
		trace_mmc_blk_erase_end(EXT_CSD_SANITIZE_START, 0, 0);
	}
out_retry:
	if (err && !mmc_blk_reset(md, card->host, type))
		goto retry;
	if (!err)
		mmc_blk_reset_success(md, type);
out:
	spin_lock_irq(&md->lock);
	__blk_end_request(req, err, blk_rq_bytes(req));
	spin_unlock_irq(&md->lock);

	return err ? 0 : 1;
}

static int mmc_blk_issue_flush(struct mmc_queue *mq, struct request *req)
{
	struct mmc_blk_data *md = mq->data;
	struct mmc_card *card = md->queue.card;
	int ret = 0;

	ret = mmc_flush_cache(card);
	if (ret)
		ret = -EIO;

	spin_lock_irq(&md->lock);
	__blk_end_request_all(req, ret);
	spin_unlock_irq(&md->lock);

	return ret ? 0 : 1;
}

/*
 * Reformat current write as a reliable write, supporting
 * both legacy and the enhanced reliable write MMC cards.
 * In each transfer we'll handle only as much as a single
 * reliable write can handle, thus finish the request in
 * partial completions.
 */
static inline void mmc_apply_rel_rw(struct mmc_blk_request *brq,
				    struct mmc_card *card,
				    struct request *req)
{
	if (!(card->ext_csd.rel_param & EXT_CSD_WR_REL_PARAM_EN)) {
		/* Legacy mode imposes restrictions on transfers. */
		if (!IS_ALIGNED(brq->cmd.arg, card->ext_csd.rel_sectors))
			brq->data.blocks = 1;

		if (brq->data.blocks > card->ext_csd.rel_sectors)
			brq->data.blocks = card->ext_csd.rel_sectors;
		else if (brq->data.blocks < card->ext_csd.rel_sectors)
			brq->data.blocks = 1;
	}
}

#define CMD_ERRORS							\
	(R1_OUT_OF_RANGE |	/* Command argument out of range */	\
	 R1_ADDRESS_ERROR |	/* Misaligned address */		\
	 R1_BLOCK_LEN_ERROR |	/* Transferred block length incorrect */\
	 R1_WP_VIOLATION |	/* Tried to write to protected block */	\
	 R1_CC_ERROR |		/* Card controller error */		\
	 R1_ERROR)		/* General/unknown error */

static int mmc_blk_err_check(struct mmc_card *card,
			     struct mmc_async_req *areq)
{
	struct mmc_queue_req *mq_mrq = container_of(areq, struct mmc_queue_req,
						    mmc_active);
	struct mmc_blk_request *brq = &mq_mrq->brq;
	struct request *req = mq_mrq->req;
	int ecc_err = 0, gen_err = 0;

	/*
	 * sbc.error indicates a problem with the set block count
	 * command.  No data will have been transferred.
	 *
	 * cmd.error indicates a problem with the r/w command.  No
	 * data will have been transferred.
	 *
	 * stop.error indicates a problem with the stop command.  Data
	 * may have been transferred, or may still be transferring.
	 */
	if (brq->sbc.error || brq->cmd.error || brq->stop.error ||
	    brq->data.error) {
		switch (mmc_blk_cmd_recovery(card, req, brq, &ecc_err, &gen_err)) {
		case ERR_RETRY:
			return MMC_BLK_RETRY;
		case ERR_ABORT:
			return MMC_BLK_ABORT;
		case ERR_NOMEDIUM:
			return MMC_BLK_NOMEDIUM;
		case ERR_CONTINUE:
			break;
		}
	}

	/*
	 * Check for errors relating to the execution of the
	 * initial command - such as address errors.  No data
	 * has been transferred.
	 */
	if (brq->cmd.resp[0] & CMD_ERRORS) {
		pr_err("%s: r/w command failed, status = %#x\n",
		       req->rq_disk->disk_name, brq->cmd.resp[0]);
		return MMC_BLK_ABORT;
	}

	/*
	 * Everything else is either success, or a data error of some
	 * kind.  If it was a write, we may have transitioned to
	 * program mode, which we have to wait for it to complete.
	 */
	if ((!mmc_host_is_spi(card->host) && rq_data_dir(req) != READ) ||
			(mq_mrq->packed_cmd == MMC_PACKED_WR_HDR)) {
		u32 status;
		unsigned long timeout = jiffies + msecs_to_jiffies(MMC_WR_TIMEOUT_MS);

		/* Check stop command response */
		if (brq->stop.resp[0] & R1_ERROR) {
			pr_err("%s: %s: general error sending stop command, stop cmd response %#x\n",
			       req->rq_disk->disk_name, __func__,
			       brq->stop.resp[0]);
			gen_err = 1;
		}

		do {
			int err = get_card_status(card, &status, 5);
			if (err) {
				pr_err("%s: error %d requesting status\n",
				       req->rq_disk->disk_name, err);
				return MMC_BLK_CMD_ERR;
			}

			if (status & R1_ERROR) {
				pr_err("%s: %s: general error sending status command, card status %#x\n",
				       req->rq_disk->disk_name, __func__,
				       status);
				gen_err = 1;
			}

			/*
			 * Some cards mishandle the status bits,
			 * so make sure to check both the busy
			 * indication and the card state.
			 */
		} while ((!(status & R1_READY_FOR_DATA) ||
			 (R1_CURRENT_STATE(status) == R1_STATE_PRG)) &&
			 time_before(jiffies, timeout));

		/* in case of card stays on program status in 10 secs */
		if (time_after_eq(jiffies, timeout)) {
			pr_err("%s: error %d hang on checking status %#x.\n",
					req->rq_disk->disk_name, -ETIMEDOUT,
					status);
			return MMC_BLK_CMD_ERR;
		}
	}

	/* if general error occurs, retry the write operation. */
	if (gen_err) {
		pr_warning("%s: retrying write for general error\n",
				req->rq_disk->disk_name);
		return MMC_BLK_RETRY;
	}

	if (brq->data.error) {
		pr_err("%s: error %d transferring data, sector %u, nr %u, cmd response %#x, card status %#x\n",
		       req->rq_disk->disk_name, brq->data.error,
		       (unsigned)blk_rq_pos(req),
		       (unsigned)blk_rq_sectors(req),
		       brq->cmd.resp[0], brq->stop.resp[0]);

		if (rq_data_dir(req) == READ &&
				mq_mrq->packed_cmd != MMC_PACKED_WR_HDR) {
			if (ecc_err)
				return MMC_BLK_ECC_ERR;
			return MMC_BLK_DATA_ERR;
		} else {
			return MMC_BLK_CMD_ERR;
		}
	}

	if (!brq->data.bytes_xfered)
		return MMC_BLK_RETRY;

	if (mq_mrq->packed_cmd != MMC_PACKED_NONE) {
		if (unlikely(brq->data.blocks << 9 != brq->data.bytes_xfered))
			return MMC_BLK_PARTIAL;
		else
			return MMC_BLK_SUCCESS;
	}

	if (blk_rq_bytes(req) != brq->data.bytes_xfered)
		return MMC_BLK_PARTIAL;

	return MMC_BLK_SUCCESS;
}

static int mmc_blk_packed_err_check(struct mmc_card *card,
				    struct mmc_async_req *areq)
{
	struct mmc_queue_req *mq_rq = container_of(areq, struct mmc_queue_req,
			mmc_active);
	struct request *req = mq_rq->req;
	int err, check, status;
	u8 ext_csd[512];

	mq_rq->packed_retries--;
	check = mmc_blk_err_check(card, areq);
	err = get_card_status(card, &status, 0);
	if (err) {
		pr_err("%s: error %d sending status command\n",
				req->rq_disk->disk_name, err);
		return MMC_BLK_ABORT;
	}

	if (status & R1_EXP_EVENT) {
		err = mmc_send_ext_csd(card, ext_csd);
		if (err) {
			pr_err("%s: error %d sending ext_csd\n",
					req->rq_disk->disk_name, err);
			return MMC_BLK_ABORT;
		}

		if ((ext_csd[EXT_CSD_EXP_EVENTS_STATUS] &
					EXT_CSD_PACKED_FAILURE) &&
				(ext_csd[EXT_CSD_PACKED_CMD_STATUS] &
				 EXT_CSD_PACKED_GENERIC_ERROR)) {
			if (ext_csd[EXT_CSD_PACKED_CMD_STATUS] &
					EXT_CSD_PACKED_INDEXED_ERROR) {
				mq_rq->packed_fail_idx =
				  ext_csd[EXT_CSD_PACKED_FAILURE_INDEX] - 1;
				return MMC_BLK_PARTIAL;
			}
		}
	}

	return check;
}

static void mmc_blk_rw_rq_prep(struct mmc_queue_req *mqrq,
			       struct mmc_card *card,
			       int disable_multi,
			       struct mmc_queue *mq)
{
	u32 readcmd, writecmd;
	struct mmc_blk_request *brq = &mqrq->brq;
	struct request *req = mqrq->req;
	struct mmc_blk_data *md = mq->data;
	bool do_data_tag;

	/*
	 * Reliable writes are used to implement Forced Unit Access and
	 * REQ_META accesses, and are supported only on MMCs.
	 *
	 * XXX: this really needs a good explanation of why REQ_META
	 * is treated special.
	 */
	bool do_rel_wr = ((req->cmd_flags & REQ_FUA) ||
			  (req->cmd_flags & REQ_META)) &&
		(rq_data_dir(req) == WRITE) &&
		(md->flags & MMC_BLK_REL_WR);

	memset(brq, 0, sizeof(struct mmc_blk_request));
	brq->mrq.cmd = &brq->cmd;
	brq->mrq.data = &brq->data;

	brq->cmd.arg = blk_rq_pos(req);
	if (!mmc_card_blockaddr(card))
		brq->cmd.arg <<= 9;
	brq->cmd.flags = MMC_RSP_SPI_R1 | MMC_RSP_R1 | MMC_CMD_ADTC;
	brq->data.blksz = 512;
	brq->stop.opcode = MMC_STOP_TRANSMISSION;
	brq->stop.arg = 0;
	brq->stop.flags = MMC_RSP_SPI_R1B | MMC_RSP_R1B | MMC_CMD_AC;
	brq->data.blocks = blk_rq_sectors(req);

	/*
	 * The block layer doesn't support all sector count
	 * restrictions, so we need to be prepared for too big
	 * requests.
	 */
	if (brq->data.blocks > card->host->max_blk_count)
		brq->data.blocks = card->host->max_blk_count;

	if (brq->data.blocks > 1) {
		/*
		 * After a read error, we redo the request one sector
		 * at a time in order to accurately determine which
		 * sectors can be read successfully.
		 */
		if (disable_multi)
			brq->data.blocks = 1;

		/* Some controllers can't do multiblock reads due to hw bugs */
		if (card->host->caps2 & MMC_CAP2_NO_MULTI_READ &&
		    rq_data_dir(req) == READ)
			brq->data.blocks = 1;
	}

	if (brq->data.blocks > 1 || do_rel_wr) {
		/* SPI multiblock writes terminate using a special
		 * token, not a STOP_TRANSMISSION request.
		 */
		if (!mmc_host_is_spi(card->host) ||
		    rq_data_dir(req) == READ)
			brq->mrq.stop = &brq->stop;
		readcmd = MMC_READ_MULTIPLE_BLOCK;
		writecmd = MMC_WRITE_MULTIPLE_BLOCK;
	} else {
		brq->mrq.stop = NULL;
		readcmd = MMC_READ_SINGLE_BLOCK;
		writecmd = MMC_WRITE_BLOCK;
	}
	if (rq_data_dir(req) == READ) {
		brq->cmd.opcode = readcmd;
		brq->data.flags |= MMC_DATA_READ;
	} else {
		brq->cmd.opcode = writecmd;
		brq->data.flags |= MMC_DATA_WRITE;
	}

	if (do_rel_wr)
		mmc_apply_rel_rw(brq, card, req);

	/*
	 * Data tag is used only during writing meta data to speed
	 * up write and any subsequent read of this meta data
	 */
	do_data_tag = (card->ext_csd.data_tag_unit_size) &&
		(req->cmd_flags & REQ_META) &&
		(rq_data_dir(req) == WRITE) &&
		((brq->data.blocks * brq->data.blksz) >=
		 card->ext_csd.data_tag_unit_size);

	/*
	 * Pre-defined multi-block transfers are preferable to
	 * open ended-ones (and necessary for reliable writes).
	 * However, it is not sufficient to just send CMD23,
	 * and avoid the final CMD12, as on an error condition
	 * CMD12 (stop) needs to be sent anyway. This, coupled
	 * with Auto-CMD23 enhancements provided by some
	 * hosts, means that the complexity of dealing
	 * with this is best left to the host. If CMD23 is
	 * supported by card and host, we'll fill sbc in and let
	 * the host deal with handling it correctly. This means
	 * that for hosts that don't expose MMC_CAP_CMD23, no
	 * change of behavior will be observed.
	 *
	 * N.B: Some MMC cards experience perf degradation.
	 * We'll avoid using CMD23-bounded multiblock writes for
	 * these, while retaining features like reliable writes.
	 */
	if ((md->flags & MMC_BLK_CMD23) && mmc_op_multi(brq->cmd.opcode) &&
	    (do_rel_wr || !(card->quirks & MMC_QUIRK_BLK_NO_CMD23) ||
	     do_data_tag)) {
		brq->sbc.opcode = MMC_SET_BLOCK_COUNT;
		brq->sbc.arg = brq->data.blocks |
			(do_rel_wr ? (1 << 31) : 0) |
			(do_data_tag ? (1 << 29) : 0);
		brq->sbc.flags = MMC_RSP_R1 | MMC_CMD_AC;
		brq->mrq.sbc = &brq->sbc;
	}

	mmc_set_data_timeout(&brq->data, card);

	brq->data.sg = mqrq->sg;
	brq->data.sg_len = mmc_queue_map_sg(mq, mqrq);

	/*
	 * Adjust the sg list so it is the same size as the
	 * request.
	 */
	if (brq->data.blocks != blk_rq_sectors(req)) {
		int i, data_size = brq->data.blocks << 9;
		struct scatterlist *sg;

		for_each_sg(brq->data.sg, sg, brq->data.sg_len, i) {
			data_size -= sg->length;
			if (data_size <= 0) {
				sg->length += data_size;
				i++;
				break;
			}
		}
		brq->data.sg_len = i;
	}

	mqrq->mmc_active.mrq = &brq->mrq;
	mqrq->mmc_active.err_check = mmc_blk_err_check;

	mmc_queue_bounce_pre(mqrq);
}

static u8 mmc_blk_prep_packed_list(struct mmc_queue *mq, struct request *req)
{
	struct request_queue *q = mq->queue;
	struct mmc_card *card = mq->card;
	struct request *cur = req, *next = NULL;
	struct mmc_blk_data *md = mq->data;
	bool en_rel_wr = card->ext_csd.rel_param & EXT_CSD_WR_REL_PARAM_EN;
	unsigned int req_sectors = 0, phys_segments = 0;
	unsigned int max_blk_count, max_phys_segs;
	u8 put_back = 0;
	u8 max_packed_rw = 0;
	u8 reqs = 0;

	mmc_blk_clear_packed(mq->mqrq_cur);

	if (!(md->flags & MMC_BLK_CMD23) ||
			!card->ext_csd.packed_event_en)
		goto no_packed;

	if ((rq_data_dir(cur) == WRITE) &&
			(card->host->caps2 & MMC_CAP2_PACKED_WR))
		max_packed_rw = card->ext_csd.max_packed_writes;
	else if ((rq_data_dir(cur) == READ) &&
			(card->host->caps2 & MMC_CAP2_PACKED_RD))
		max_packed_rw = card->ext_csd.max_packed_reads;

	if (max_packed_rw == 0)
		goto no_packed;

	if (mmc_req_rel_wr(cur) &&
			(md->flags & MMC_BLK_REL_WR) &&
			!en_rel_wr)
		goto no_packed;

	max_blk_count = min(card->host->max_blk_count,
			card->host->max_req_size >> 9);
	if (unlikely(max_blk_count > 0xffff))
		max_blk_count = 0xffff;

	max_phys_segs = queue_max_segments(q);
	req_sectors += blk_rq_sectors(cur);
	phys_segments += cur->nr_phys_segments;

	if (rq_data_dir(cur) == WRITE) {
		req_sectors++;
		phys_segments++;
	}

	while (reqs < max_packed_rw - 1) {
		spin_lock_irq(q->queue_lock);
		next = blk_fetch_request(q);
		spin_unlock_irq(q->queue_lock);
		if (!next)
			break;

		if (next->cmd_flags & REQ_DISCARD ||
				next->cmd_flags & REQ_FLUSH) {
			put_back = 1;
			break;
		}

		if (rq_data_dir(cur) != rq_data_dir(next)) {
			put_back = 1;
			break;
		}

		if (mmc_req_rel_wr(next) &&
				(md->flags & MMC_BLK_REL_WR) &&
				!en_rel_wr) {
			put_back = 1;
			break;
		}

		req_sectors += blk_rq_sectors(next);
		if (req_sectors > max_blk_count) {
			put_back = 1;
			break;
		}

		phys_segments +=  next->nr_phys_segments;
		if (phys_segments > max_phys_segs) {
			put_back = 1;
			break;
		}

		list_add_tail(&next->queuelist, &mq->mqrq_cur->packed_list);
		cur = next;
		reqs++;
	}

	if (put_back) {
		spin_lock_irq(q->queue_lock);
		blk_requeue_request(q, next);
		spin_unlock_irq(q->queue_lock);
	}

	if (reqs > 0) {
		list_add(&req->queuelist, &mq->mqrq_cur->packed_list);
		mq->mqrq_cur->packed_num = ++reqs;
		mq->mqrq_cur->packed_retries = reqs;
		return reqs;
	}

no_packed:
	mmc_blk_clear_packed(mq->mqrq_cur);
	return 0;
}

static void mmc_blk_packed_rrq_prep(struct mmc_queue_req *mqrq,
			       struct mmc_card *card,
			       struct mmc_queue *mq)
{
	struct mmc_queue_req *__mqrq = mq->mqrq_hdr;
	struct mmc_blk_request *brq = &mqrq->brq;
	struct request *req = mqrq->req;

	mqrq->packed_cmd = MMC_PACKED_READ;
	mqrq->packed_sg_flag = MMC_PACKED_RD_SG;

	memset(brq, 0, sizeof(struct mmc_blk_request));
	brq->mrq.cmd = &brq->cmd;
	brq->mrq.data = &brq->data;
	brq->mrq.stop = &brq->stop;

	brq->cmd.opcode = MMC_READ_MULTIPLE_BLOCK;
	brq->cmd.arg = blk_rq_pos(req);
	if (!mmc_card_blockaddr(card))
		brq->cmd.arg <<= 9;
	brq->cmd.flags = MMC_RSP_SPI_R1 | MMC_RSP_R1 | MMC_CMD_ADTC;
	brq->data.blksz = 512;
	brq->data.blocks = mqrq->packed_blocks;
	brq->data.flags |= MMC_DATA_READ;

	brq->stop.opcode = MMC_STOP_TRANSMISSION;
	brq->stop.arg = 0;
	brq->stop.flags = MMC_RSP_SPI_R1B | MMC_RSP_R1B | MMC_CMD_AC;

	mmc_set_data_timeout(&brq->data, card);

	brq->data.sg = mqrq->sg;
	brq->data.sg_len = mmc_queue_map_sg(mq, mqrq);

	mqrq->mmc_active.mrq = &brq->mrq;
	mqrq->mmc_active.__mrq = NULL;
	mqrq->mmc_active.__cond = true;
	mqrq->mmc_active.err_check = mmc_blk_packed_err_check;
	__mqrq->mmc_active.__mrq = &brq->mrq;
}

static void mmc_blk_packed_hdr_wrq_prep(struct mmc_queue_req *mqrq,
					struct mmc_card *card,
					struct mmc_queue *mq)
{
	struct mmc_queue_req *__mqrq;
	struct mmc_blk_request *brq;
	struct request *req = mqrq->req;
	struct request *prq;
	struct mmc_blk_data *md = mq->data;
	bool do_rel_wr, do_data_tag;
	u32 *packed_cmd_hdr;
	u8 i = 1;

	if (rq_data_dir(req) == READ) {
		__mqrq = mq->mqrq_hdr;
		__mqrq->packed_cmd = MMC_PACKED_WR_HDR;
		__mqrq->packed_sg_flag = MMC_PACKED_HDR_SG;
		__mqrq->req = mqrq->req;
	} else {
		__mqrq = mqrq;
		__mqrq->packed_cmd = MMC_PACKED_WRITE;
		__mqrq->packed_sg_flag = MMC_PACKED_WR_SG;
	}

	brq = &__mqrq->brq;
	packed_cmd_hdr = __mqrq->packed_cmd_hdr;

	mqrq->packed_blocks = 0;
	mqrq->packed_fail_idx = MMC_PACKED_N_IDX;

	memset(packed_cmd_hdr, 0, sizeof(__mqrq->packed_cmd_hdr));
	packed_cmd_hdr[0] = (mqrq->packed_num << 16) |
		(((rq_data_dir(req) == READ) ?
		  PACKED_CMD_RD : PACKED_CMD_WR) << 8) |
		PACKED_CMD_VER;

	/*
	 * Argument for each entry of packed group
	 */
	list_for_each_entry(prq, &mqrq->packed_list, queuelist) {
		do_rel_wr = mmc_req_rel_wr(prq) && (md->flags & MMC_BLK_REL_WR);
		do_data_tag = (card->ext_csd.data_tag_unit_size) &&
			(prq->cmd_flags & REQ_META) &&
			(rq_data_dir(prq) == WRITE) &&
			((brq->data.blocks * brq->data.blksz) >=
			 card->ext_csd.data_tag_unit_size);
		/* Argument of CMD23 */
		packed_cmd_hdr[(i * 2)] =
			(do_rel_wr ? MMC_CMD23_ARG_REL_WR : 0) |
			(do_data_tag ? MMC_CMD23_ARG_TAG_REQ : 0) |
			blk_rq_sectors(prq);
		/* Argument of CMD18 or CMD25 */
		packed_cmd_hdr[((i * 2)) + 1] =
			mmc_card_blockaddr(card) ?
			blk_rq_pos(prq) : blk_rq_pos(prq) << 9;
		mqrq->packed_blocks += blk_rq_sectors(prq);
		i++;
	}

	memset(brq, 0, sizeof(struct mmc_blk_request));
	brq->mrq.cmd = &brq->cmd;
	brq->mrq.data = &brq->data;
	brq->mrq.sbc = &brq->sbc;
	brq->mrq.stop = &brq->stop;

	brq->sbc.opcode = MMC_SET_BLOCK_COUNT;
	brq->sbc.arg = MMC_CMD23_ARG_PACKED |
		((rq_data_dir(req) == READ) ? 1 : mqrq->packed_blocks + 1);
	brq->sbc.flags = MMC_RSP_R1 | MMC_CMD_AC;

	brq->cmd.opcode = MMC_WRITE_MULTIPLE_BLOCK;
	brq->cmd.arg = blk_rq_pos(req);
	if (!mmc_card_blockaddr(card))
		brq->cmd.arg <<= 9;
	brq->cmd.flags = MMC_RSP_SPI_R1 | MMC_RSP_R1 | MMC_CMD_ADTC;

	brq->data.blksz = 512;
	/*
	 * Write separately the packd command header only for packed read.
	 * In case of packed write, header is sent with blocks of data.
	 */
	brq->data.blocks = (rq_data_dir(req) == READ) ?
		1 : mqrq->packed_blocks + 1;
	brq->data.flags |= MMC_DATA_WRITE;

	brq->stop.opcode = MMC_STOP_TRANSMISSION;
	brq->stop.arg = 0;
	brq->stop.flags = MMC_RSP_SPI_R1B | MMC_RSP_R1B | MMC_CMD_AC;

	mmc_set_data_timeout(&brq->data, card);

	brq->data.sg = __mqrq->sg;
	brq->data.sg_len = mmc_queue_map_sg(mq, __mqrq);

	__mqrq->mmc_active.mrq = &brq->mrq;

	if (rq_data_dir(req) == READ)
		__mqrq->mmc_active.err_check = mmc_blk_err_check;
	else
		__mqrq->mmc_active.err_check = mmc_blk_packed_err_check;

	mmc_queue_bounce_pre(__mqrq);

	/*
	 * In case of packed read, header is split with data.
	 * Prepare the data ahead for packed read.
	 * This will preserve the asynchronos transfer.
	 */
	if (rq_data_dir(req) == READ)
		mmc_blk_packed_rrq_prep(mqrq, card, mq);
}

static int mmc_blk_cmd_err(struct mmc_blk_data *md, struct mmc_card *card,
			   struct mmc_blk_request *brq, struct request *req,
			   int ret)
{
	struct mmc_queue_req *mq_rq;
	mq_rq = container_of(brq, struct mmc_queue_req, brq);

	/*
	 * If this is an SD card and we're writing, we can first
	 * mark the known good sectors as ok.
	 *
	 * If the card is not SD, we can still ok written sectors
	 * as reported by the controller (which might be less than
	 * the real number of written sectors, but never more).
	 */
	if (mmc_card_sd(card)) {
		u32 blocks;

		blocks = mmc_sd_num_wr_blocks(card);
		if (blocks != (u32)-1) {
			spin_lock_irq(&md->lock);
			ret = __blk_end_request(req, 0, blocks << 9);
			spin_unlock_irq(&md->lock);
		}
	} else {
		if (mq_rq->packed_cmd == MMC_PACKED_NONE) {
			spin_lock_irq(&md->lock);
			ret = __blk_end_request(req, 0, brq->data.bytes_xfered);
			spin_unlock_irq(&md->lock);
		}
	}
	return ret;
}

static int mmc_blk_end_packed_req(struct mmc_queue *mq,
		struct mmc_queue_req *mq_rq)
{
	struct mmc_blk_data *md = mq->data;
	struct request *prq;
	int idx = mq_rq->packed_fail_idx, i = 0;
	int ret = 0;

	while (!list_empty(&mq_rq->packed_list)) {
		prq = list_entry_rq(mq_rq->packed_list.next);
		if (idx == i) {
			/* retry from error index */
			mq_rq->packed_num -= idx;
			mq_rq->req = prq;
			ret = 1;

			if (mq_rq->packed_num == MMC_PACKED_N_SINGLE) {
				list_del_init(&prq->queuelist);
				mmc_blk_clear_packed(mq_rq);
			}
			return ret;
		}
		list_del_init(&prq->queuelist);
		spin_lock_irq(&md->lock);
		__blk_end_request(prq, 0, blk_rq_bytes(prq));
		spin_unlock_irq(&md->lock);
		i++;
	}

	mmc_blk_clear_packed(mq_rq);
	return ret;
}

static int mmc_blk_chk_hdr_err(struct mmc_queue *mq, int status)
{
	struct mmc_blk_data *md = mq->data;
	struct mmc_card *card = md->queue.card;
	int type = MMC_BLK_WR_HDR, err = 0;

	switch (status) {
	case MMC_BLK_PARTIAL:
	case MMC_BLK_RETRY:
		err = 0;
		break;
	case MMC_BLK_CMD_ERR:
	case MMC_BLK_ABORT:
	case MMC_BLK_DATA_ERR:
	case MMC_BLK_ECC_ERR:
		err = mmc_blk_reset(md, card->host, type);
		if (!err)
			mmc_blk_reset_success(md, type);
		break;
	}

	return err;
}

static int mmc_blk_issue_packed_rd(struct mmc_queue *mq,
		struct mmc_queue_req *mq_rq)
{
	struct mmc_blk_data *md = mq->data;
	struct mmc_card *card = md->queue.card;
	int status, ret = -EIO, retry = 2;

	do {
		mmc_start_req(card->host, &mq_rq->mmc_active, &status);
		if (!status) {
			ret = 0;
			break;
		}

		ret = mmc_blk_chk_hdr_err(mq, status);
		if (ret)
			break;
		mmc_blk_packed_hdr_wrq_prep(mq_rq, card, mq);
		mmc_start_req(card->host, &mq->mqrq_hdr->mmc_active, NULL);
	} while (retry-- > 0);

	return ret;
}

static void mmc_blk_abort_packed_req(struct mmc_queue *mq,
		struct mmc_queue_req *mq_rq)
{
	struct mmc_blk_data *md = mq->data;
	struct request *prq;

	while (!list_empty(&mq_rq->packed_list)) {
		prq = list_entry_rq(mq_rq->packed_list.next);
		list_del_init(&prq->queuelist);
		spin_lock_irq(&md->lock);
		__blk_end_request(prq, -EIO, blk_rq_bytes(prq));
		spin_unlock_irq(&md->lock);
	}

	mmc_blk_clear_packed(mq_rq);
}

static void mmc_blk_revert_packed_req(struct mmc_queue *mq,
				      struct mmc_queue_req *mq_rq)
{
	struct request *prq;
	struct request_queue *q = mq->queue;

	while (!list_empty(&mq_rq->packed_list)) {
		prq = list_entry_rq(mq_rq->packed_list.prev);
		if (prq->queuelist.prev != &mq_rq->packed_list) {
			list_del_init(&prq->queuelist);
			spin_lock_irq(q->queue_lock);
			blk_requeue_request(mq->queue, prq);
			spin_unlock_irq(q->queue_lock);
		} else {
			list_del_init(&prq->queuelist);
		}
	}

	mmc_blk_clear_packed(mq_rq);
}

static int mmc_blk_issue_rw_rq(struct mmc_queue *mq, struct request *rqc)
{
	struct mmc_blk_data *md = mq->data;
	struct mmc_card *card = md->queue.card;
	struct mmc_blk_request *brq = &mq->mqrq_cur->brq;
	int ret = 1, disable_multi = 0, retry = 0, type;
	enum mmc_blk_status status;
	struct mmc_queue_req *mq_rq;
	struct request *req;
	struct mmc_async_req *areq;
	const u8 packed_num = 2;
	u8 reqs = 0;

	if (!rqc && !mq->mqrq_prev->req)
		return 0;

	if (rqc)
		reqs = mmc_blk_prep_packed_list(mq, rqc);

	do {
		if (rqc) {
			if (reqs >= packed_num)
				mmc_blk_packed_hdr_wrq_prep(mq->mqrq_cur,
						card, mq);
			else
				mmc_blk_rw_rq_prep(mq->mqrq_cur, card, 0, mq);

			if (mq->mqrq_cur->packed_cmd == MMC_PACKED_READ)
				areq = &mq->mqrq_hdr->mmc_active;
			else
				areq = &mq->mqrq_cur->mmc_active;
		} else
			areq = NULL;

		areq = mmc_start_req(card->host, areq, (int *) &status);
		if (!areq) {
			if (mq->mqrq_cur->packed_cmd == MMC_PACKED_READ)
				goto snd_packed_rd;
			if (status == MMC_BLK_NEW_REQUEST)
				mq->flags |= MMC_QUEUE_NEW_REQUEST;
			return 0;
		}

		mq_rq = container_of(areq, struct mmc_queue_req, mmc_active);
		brq = &mq_rq->brq;
		req = mq_rq->req;
		type = rq_data_dir(req) == READ ? MMC_BLK_READ : MMC_BLK_WRITE;
		mmc_queue_bounce_post(mq_rq);

		switch (status) {
		case MMC_BLK_SUCCESS:
		case MMC_BLK_PARTIAL:
			/*
			 * A block was successfully transferred.
			 */
			mmc_blk_reset_success(md, type);

			if (mq_rq->packed_cmd != MMC_PACKED_NONE) {
				ret = mmc_blk_end_packed_req(mq, mq_rq);
				break;
			} else {
				spin_lock_irq(&md->lock);
				ret = __blk_end_request(req, 0,
						brq->data.bytes_xfered);
				spin_unlock_irq(&md->lock);
			}
			/*
			 * If the blk_end_request function returns non-zero even
			 * though all data has been transferred and no errors
			 * were returned by the host controller, it's a bug.
			 */
			if (status == MMC_BLK_SUCCESS && ret) {
				pr_err("%s BUG rq_tot %d d_xfer %d\n",
				       __func__, blk_rq_bytes(req),
				       brq->data.bytes_xfered);
				rqc = NULL;
				goto cmd_abort;
			}
			break;
		case MMC_BLK_CMD_ERR:
			ret = mmc_blk_cmd_err(md, card, brq, req, ret);
			if (!mmc_blk_reset(md, card->host, type))
				break;
			goto cmd_abort;
		case MMC_BLK_RETRY:
			if (retry++ < 5)
				break;
			/* Fall through */
		case MMC_BLK_ABORT:
			if (!mmc_blk_reset(md, card->host, type))
				break;
			goto cmd_abort;
		case MMC_BLK_DATA_ERR: {
			int err;

			err = mmc_blk_reset(md, card->host, type);
			if (!err)
				break;
			if (err == -ENODEV ||
				mq_rq->packed_cmd != MMC_PACKED_NONE)
				goto cmd_abort;
			/* Fall through */
		}
		case MMC_BLK_ECC_ERR:
			if (brq->data.blocks > 1) {
				/* Redo read one sector at a time */
				pr_warning("%s: retrying using single block read\n",
					   req->rq_disk->disk_name);
				disable_multi = 1;
				break;
			}
			/*
			 * After an error, we redo I/O one sector at a
			 * time, so we only reach here after trying to
			 * read a single sector.
			 */
			spin_lock_irq(&md->lock);
			ret = __blk_end_request(req, -EIO,
						brq->data.blksz);
			spin_unlock_irq(&md->lock);
			if (!ret)
				goto start_new_req;
			break;
		case MMC_BLK_NOMEDIUM:
			goto cmd_abort;
		default:
			pr_err("%s: Unhandled return value (%d)",
					req->rq_disk->disk_name, status);
			goto cmd_abort;
		}

		if (ret) {
			if (mq_rq->packed_cmd == MMC_PACKED_NONE) {
				/*
				 * In case of a incomplete request
				 * prepare it again and resend.
				 */
				mmc_blk_rw_rq_prep(mq_rq, card,
						disable_multi, mq);
				mmc_start_req(card->host,
						&mq_rq->mmc_active, NULL);
			} else {
				if (!mq_rq->packed_retries)
					goto cmd_abort;
				mmc_blk_packed_hdr_wrq_prep(mq_rq, card, mq);
				if (mq_rq->packed_cmd == MMC_PACKED_READ) {
					mmc_start_req(card->host,
						&mq->mqrq_hdr->mmc_active,
						NULL);
					if (mmc_blk_issue_packed_rd(mq, mq_rq))
						goto cmd_abort;
				} else
					mmc_start_req(card->host,
						&mq_rq->mmc_active, NULL);
			}
		}
	} while (ret);

snd_packed_rd:
	if (mq->mqrq_cur->packed_cmd == MMC_PACKED_READ) {
		if (mmc_blk_issue_packed_rd(mq, mq->mqrq_cur))
			goto start_new_req;
	}
	return 1;

 cmd_abort:
	if (mq_rq->packed_cmd == MMC_PACKED_NONE) {
		spin_lock_irq(&md->lock);
		if (mmc_card_removed(card))
			req->cmd_flags |= REQ_QUIET;
		while (ret)
			ret = __blk_end_request(req, -EIO,
					blk_rq_cur_bytes(req));
		spin_unlock_irq(&md->lock);
	} else {
		mmc_blk_abort_packed_req(mq, mq_rq);
	}

 start_new_req:
	if (rqc) {
		/*
		 * If current request is packed, it needs to put back.
		 */
		if (mq->mqrq_cur->packed_cmd != MMC_PACKED_NONE)
			mmc_blk_revert_packed_req(mq, mq->mqrq_cur);

		mmc_blk_rw_rq_prep(mq->mqrq_cur, card, 0, mq);
		mmc_start_req(card->host, &mq->mqrq_cur->mmc_active, NULL);
	}

	return 0;
}

static int
mmc_blk_set_blksize(struct mmc_blk_data *md, struct mmc_card *card);

static int mmc_blk_issue_rq(struct mmc_queue *mq, struct request *req)
{
	int ret;
	struct mmc_blk_data *md = mq->data;
	struct mmc_card *card = md->queue.card;
	struct mmc_host *host = card->host;
	unsigned long flags;

#ifdef CONFIG_MMC_BLOCK_DEFERRED_RESUME
	if (mmc_bus_needs_resume(card->host)) {
		mmc_resume_bus(card->host);
	}
#endif

#ifdef CONFIG_MMC_BLOCK_DEFERRED_RESUME
	if (mmc_bus_needs_resume(card->host)) {
		mmc_resume_bus(card->host);
		mmc_blk_set_blksize(md, card);
	}
#endif

	if (req && !mq->mqrq_prev->req)
		/* claim host only for the first request */
		mmc_claim_host(card->host);

	ret = mmc_blk_part_switch(card, md);
	if (ret) {
		if (req) {
			spin_lock_irq(&md->lock);
			__blk_end_request_all(req, -EIO);
			spin_unlock_irq(&md->lock);
		}
		ret = 0;
		goto out;
	}

	mq->flags &= ~MMC_QUEUE_NEW_REQUEST;

	/* for mmc trace */
	card->host->mqrq_prev = mq->mqrq_prev;
	card->host->mqrq_cur = mq->mqrq_cur;

	if (req && req->cmd_flags & REQ_DISCARD) {
		/* complete ongoing async transfer before issuing discard */
		if (card->host->areq)
			mmc_blk_issue_rw_rq(mq, NULL);
		if (req->cmd_flags & REQ_SECURE &&
			!(card->quirks & MMC_QUIRK_SEC_ERASE_TRIM_BROKEN))
			ret = mmc_blk_issue_secdiscard_rq(mq, req);
		else
			ret = mmc_blk_issue_discard_rq(mq, req);
	} else if (req && req->cmd_flags & REQ_FLUSH) {
		/* complete ongoing async transfer before issuing flush */
		if (card->host->areq)
			mmc_blk_issue_rw_rq(mq, NULL);
		ret = mmc_blk_issue_flush(mq, req);
	} else {
		if (!req && host->areq) {
			spin_lock_irqsave(&host->context_info.lock, flags);
			host->context_info.is_waiting_last_req = true;
			spin_unlock_irqrestore(&host->context_info.lock, flags);
		}
		ret = mmc_blk_issue_rw_rq(mq, req);
	}

	/* for mmc trace */
	card->host->mqrq_prev = NULL;
	card->host->mqrq_cur = NULL;
out:
	if (!req && !(mq->flags & MMC_QUEUE_NEW_REQUEST))
		/* release host only when there are no more requests */
		mmc_release_host(card->host);
	return ret;
}

static inline int mmc_blk_readonly(struct mmc_card *card)
{
	return mmc_card_readonly(card) ||
	       !(card->csd.cmdclass & CCC_BLOCK_WRITE);
}

static struct mmc_blk_data *mmc_blk_alloc_req(struct mmc_card *card,
					      struct device *parent,
					      sector_t size,
					      bool default_ro,
					      const char *subname,
					      int area_type)
{
	struct mmc_blk_data *md;
	int devidx, ret;

	devidx = find_first_zero_bit(dev_use, max_devices);
	if (devidx >= max_devices)
		return ERR_PTR(-ENOSPC);
	__set_bit(devidx, dev_use);

	md = kzalloc(sizeof(struct mmc_blk_data), GFP_KERNEL);
	if (!md) {
		ret = -ENOMEM;
		goto out;
	}

	/*
	 * !subname implies we are creating main mmc_blk_data that will be
	 * associated with mmc_card with mmc_set_drvdata. Due to device
	 * partitions, devidx will not coincide with a per-physical card
	 * index anymore so we keep track of a name index.
	 */
	if (!subname) {
		md->name_idx = find_first_zero_bit(name_use, max_devices);
		__set_bit(md->name_idx, name_use);
	} else
		md->name_idx = ((struct mmc_blk_data *)
				dev_to_disk(parent)->private_data)->name_idx;

	md->area_type = area_type;

	/*
	 * Set the read-only status based on the supported commands
	 * and the write protect switch.
	 */
	md->read_only = mmc_blk_readonly(card);

	md->disk = alloc_disk(perdev_minors);
	if (md->disk == NULL) {
		ret = -ENOMEM;
		goto err_kfree;
	}

	spin_lock_init(&md->lock);
	INIT_LIST_HEAD(&md->part);
	md->usage = 1;

	ret = mmc_init_queue(&md->queue, card, &md->lock, subname);
	if (ret)
		goto err_putdisk;

	md->queue.issue_fn = mmc_blk_issue_rq;
	md->queue.data = md;

	md->disk->major	= MMC_BLOCK_MAJOR;
	md->disk->first_minor = devidx * perdev_minors;
	md->disk->fops = &mmc_bdops;
	md->disk->private_data = md;
	md->disk->queue = md->queue.queue;
	md->disk->driverfs_dev = parent;
	set_disk_ro(md->disk, md->read_only || default_ro);
	md->disk->flags = GENHD_FL_EXT_DEVT;
<<<<<<< HEAD

       if (area_type & MMC_BLK_DATA_AREA_RPMB)
               md->disk->flags |= GENHD_FL_NO_PART_SCAN;
=======
>>>>>>> f864ae50

	/*
	 * As discussed on lkml, GENHD_FL_REMOVABLE should:
	 *
	 * - be set for removable media with permanent block devices
	 * - be unset for removable block devices with permanent media
	 *
	 * Since MMC block devices clearly fall under the second
	 * case, we do not set GENHD_FL_REMOVABLE.  Userspace
	 * should use the block device creation/destruction hotplug
	 * messages to tell when the card is present.
	 */

	snprintf(md->disk->disk_name, sizeof(md->disk->disk_name),
		 "mmcblk%d%s", md->name_idx, subname ? subname : "");

	blk_queue_logical_block_size(md->queue.queue, 512);
	set_capacity(md->disk, size);

	if (mmc_host_cmd23(card->host)) {
		if (mmc_card_mmc(card) ||
		    (mmc_card_sd(card) &&
		     card->scr.cmds & SD_SCR_CMD23_SUPPORT &&
		     mmc_sd_card_uhs(card)))
			md->flags |= MMC_BLK_CMD23;
	}

	if (mmc_card_mmc(card) &&
	    md->flags & MMC_BLK_CMD23 &&
	    ((card->ext_csd.rel_param & EXT_CSD_WR_REL_PARAM_EN) ||
	     card->ext_csd.rel_sectors)) {
		md->flags |= MMC_BLK_REL_WR;
		blk_queue_flush(md->queue.queue, REQ_FLUSH | REQ_FUA);
	}

	return md;

 err_putdisk:
	put_disk(md->disk);
 err_kfree:
	kfree(md);
 out:
	return ERR_PTR(ret);
}

static struct mmc_blk_data *mmc_blk_alloc(struct mmc_card *card)
{
	sector_t size;
	struct mmc_blk_data *md;

	if (!mmc_card_sd(card) && mmc_card_blockaddr(card)) {
		/*
		 * The EXT_CSD sector count is in number or 512 byte
		 * sectors.
		 */
		size = card->ext_csd.sectors;
	} else {
		/*
		 * The CSD capacity field is in units of read_blkbits.
		 * set_capacity takes units of 512 bytes.
		 */
		size = card->csd.capacity << (card->csd.read_blkbits - 9);
	}

	md = mmc_blk_alloc_req(card, &card->dev, size, false, NULL,
					MMC_BLK_DATA_AREA_MAIN);
	return md;
}

static int mmc_blk_alloc_part(struct mmc_card *card,
			      struct mmc_blk_data *md,
			      unsigned int part_type,
			      sector_t size,
			      bool default_ro,
			      const char *subname,
			      int area_type)
{
	char cap_str[10];
	struct mmc_blk_data *part_md;

	part_md = mmc_blk_alloc_req(card, disk_to_dev(md->disk), size, default_ro,
				    subname, area_type);
	if (IS_ERR(part_md))
		return PTR_ERR(part_md);
	part_md->part_type = part_type;
	list_add(&part_md->part, &md->part);

	string_get_size((u64)get_capacity(part_md->disk) << 9, STRING_UNITS_2,
			cap_str, sizeof(cap_str));
	pr_info("%s: %s %s partition %u %s\n",
	       part_md->disk->disk_name, mmc_card_id(card),
	       mmc_card_name(card), part_md->part_type, cap_str);
	return 0;
}

/* MMC Physical partitions consist of two boot partitions and
 * up to four general purpose partitions.
 * For each partition enabled in EXT_CSD a block device will be allocatedi
 * to provide access to the partition.
 */

static int mmc_blk_alloc_parts(struct mmc_card *card, struct mmc_blk_data *md)
{
	int idx, ret = 0;

	if (!mmc_card_mmc(card))
		return 0;

	for (idx = 0; idx < card->nr_parts; idx++) {
		if (card->part[idx].size) {
			ret = mmc_blk_alloc_part(card, md,
				card->part[idx].part_cfg,
				card->part[idx].size >> 9,
				card->part[idx].force_ro,
				card->part[idx].name,
				card->part[idx].area_type);
			if (ret)
				return ret;
		}
	}

	return ret;
}

static void mmc_blk_remove_req(struct mmc_blk_data *md)
{
	struct mmc_card *card;

	if (md) {
		card = md->queue.card;
		if (md->disk->flags & GENHD_FL_UP) {
			device_remove_file(disk_to_dev(md->disk), &md->force_ro);
			if ((md->area_type & MMC_BLK_DATA_AREA_BOOT) &&
					card->ext_csd.boot_ro_lockable)
				device_remove_file(disk_to_dev(md->disk),
					&md->power_ro_lock);

			/* Stop new requests from getting into the queue */
			del_gendisk(md->disk);
		}

		/* Then flush out any already in there */
		mmc_cleanup_queue(&md->queue);
		mmc_blk_put(md);
	}
}

static void mmc_blk_remove_parts(struct mmc_card *card,
				 struct mmc_blk_data *md)
{
	struct list_head *pos, *q;
	struct mmc_blk_data *part_md;

	__clear_bit(md->name_idx, name_use);
	list_for_each_safe(pos, q, &md->part) {
		part_md = list_entry(pos, struct mmc_blk_data, part);
		list_del(pos);
		mmc_blk_remove_req(part_md);
	}
}

static int mmc_add_disk(struct mmc_blk_data *md)
{
	int ret;
	struct mmc_card *card = md->queue.card;

	add_disk(md->disk);
	md->force_ro.show = force_ro_show;
	md->force_ro.store = force_ro_store;
	sysfs_attr_init(&md->force_ro.attr);
	md->force_ro.attr.name = "force_ro";
	md->force_ro.attr.mode = S_IRUGO | S_IWUSR;
	ret = device_create_file(disk_to_dev(md->disk), &md->force_ro);
	if (ret)
		goto force_ro_fail;

	if ((md->area_type & MMC_BLK_DATA_AREA_BOOT) &&
	     card->ext_csd.boot_ro_lockable) {
		umode_t mode;

		if (card->ext_csd.boot_ro_lock & EXT_CSD_BOOT_WP_B_PWR_WP_DIS)
			mode = S_IRUGO;
		else
			mode = S_IRUGO | S_IWUSR;

		md->power_ro_lock.show = power_ro_lock_show;
		md->power_ro_lock.store = power_ro_lock_store;
		sysfs_attr_init(&md->power_ro_lock.attr);
		md->power_ro_lock.attr.mode = mode;
		md->power_ro_lock.attr.name =
					"ro_lock_until_next_power_on";
		ret = device_create_file(disk_to_dev(md->disk),
				&md->power_ro_lock);
		if (ret)
			goto power_ro_lock_fail;
	}
	return ret;

power_ro_lock_fail:
	device_remove_file(disk_to_dev(md->disk), &md->force_ro);
force_ro_fail:
	del_gendisk(md->disk);

	return ret;
}

#define CID_MANFID_SANDISK	0x2
#define CID_MANFID_TOSHIBA	0x11
#define CID_MANFID_MICRON	0x13
#define CID_MANFID_SAMSUNG	0x15

static const struct mmc_fixup blk_fixups[] =
{
	MMC_FIXUP("SEM02G", CID_MANFID_SANDISK, 0x100, add_quirk,
		  MMC_QUIRK_INAND_CMD38),
	MMC_FIXUP("SEM04G", CID_MANFID_SANDISK, 0x100, add_quirk,
		  MMC_QUIRK_INAND_CMD38),
	MMC_FIXUP("SEM08G", CID_MANFID_SANDISK, 0x100, add_quirk,
		  MMC_QUIRK_INAND_CMD38),
	MMC_FIXUP("SEM16G", CID_MANFID_SANDISK, 0x100, add_quirk,
		  MMC_QUIRK_INAND_CMD38),
	MMC_FIXUP("SEM32G", CID_MANFID_SANDISK, 0x100, add_quirk,
		  MMC_QUIRK_INAND_CMD38),

	/*
	 * Some MMC cards experience performance degradation with CMD23
	 * instead of CMD12-bounded multiblock transfers. For now we'll
	 * black list what's bad...
	 * - Certain Toshiba cards.
	 *
	 * N.B. This doesn't affect SD cards.
	 */
	MMC_FIXUP("MMC08G", CID_MANFID_TOSHIBA, CID_OEMID_ANY, add_quirk_mmc,
		  MMC_QUIRK_BLK_NO_CMD23),
	MMC_FIXUP("MMC16G", CID_MANFID_TOSHIBA, CID_OEMID_ANY, add_quirk_mmc,
		  MMC_QUIRK_BLK_NO_CMD23),
	MMC_FIXUP("MMC32G", CID_MANFID_TOSHIBA, CID_OEMID_ANY, add_quirk_mmc,
		  MMC_QUIRK_BLK_NO_CMD23),

	/*
	 * Some Micron MMC cards needs longer data read timeout than
	 * indicated in CSD.
	 */
	MMC_FIXUP(CID_NAME_ANY, CID_MANFID_MICRON, 0x200, add_quirk_mmc,
		  MMC_QUIRK_LONG_READ_TIME),

	/*
	 * On these Samsung MoviNAND parts, performing secure erase or
	 * secure trim can result in unrecoverable corruption due to a
	 * firmware bug.
	 */
	MMC_FIXUP("M8G2FA", CID_MANFID_SAMSUNG, CID_OEMID_ANY, add_quirk_mmc,
		  MMC_QUIRK_SEC_ERASE_TRIM_BROKEN),
	MMC_FIXUP("MAG4FA", CID_MANFID_SAMSUNG, CID_OEMID_ANY, add_quirk_mmc,
		  MMC_QUIRK_SEC_ERASE_TRIM_BROKEN),
	MMC_FIXUP("MBG8FA", CID_MANFID_SAMSUNG, CID_OEMID_ANY, add_quirk_mmc,
		  MMC_QUIRK_SEC_ERASE_TRIM_BROKEN),
	MMC_FIXUP("MCGAFA", CID_MANFID_SAMSUNG, CID_OEMID_ANY, add_quirk_mmc,
		  MMC_QUIRK_SEC_ERASE_TRIM_BROKEN),
	MMC_FIXUP("VAL00M", CID_MANFID_SAMSUNG, CID_OEMID_ANY, add_quirk_mmc,
		  MMC_QUIRK_SEC_ERASE_TRIM_BROKEN),
	MMC_FIXUP("VYL00M", CID_MANFID_SAMSUNG, CID_OEMID_ANY, add_quirk_mmc,
		  MMC_QUIRK_SEC_ERASE_TRIM_BROKEN),
	MMC_FIXUP("KYL00M", CID_MANFID_SAMSUNG, CID_OEMID_ANY, add_quirk_mmc,
		  MMC_QUIRK_SEC_ERASE_TRIM_BROKEN),
	MMC_FIXUP("VZL00M", CID_MANFID_SAMSUNG, CID_OEMID_ANY, add_quirk_mmc,
		  MMC_QUIRK_SEC_ERASE_TRIM_BROKEN),
	MMC_FIXUP("V2W00M", CID_MANFID_SAMSUNG, CID_OEMID_ANY, add_quirk_mmc,
		  MMC_QUIRK_SEC_ERASE_TRIM_BROKEN),

	END_FIXUP
};

#ifdef CONFIG_MMC_SUPPORT_BKOPS_MODE
static ssize_t bkops_mode_show(struct device *dev,
		struct device_attribute *attr, char *buf)
{
	struct gendisk *disk;
	struct mmc_blk_data *md;
	struct mmc_card *card;

	disk = dev_to_disk(dev);

	if (disk)
		md = disk->private_data;
	else
		goto show_out;

	if (md)
		card = md->queue.card;
	else
		goto show_out;

	return snprintf(buf, PAGE_SIZE, "%u\n", card->bkops_enable);

show_out:
	return snprintf(buf, PAGE_SIZE, "\n");
}

static ssize_t bkops_mode_store(struct device *dev,
		struct device_attribute *attr, const char *buf, size_t count)
{
	struct gendisk *disk;
	struct mmc_blk_data *md;
	struct mmc_card *card;
	u8 value;
	int err = 0;

	disk = dev_to_disk(dev);

	if (disk)
		md = disk->private_data;
	else
		goto store_out;

	if (md)
		card = md->queue.card;
	else
		goto store_out;

	if (kstrtou8(buf, 0, &value))
		goto store_out;

	err = mmc_bkops_enable(card->host, value);
	if (err)
		return err;

	mmc_add_trace_msg(md->queue.queue, "bkops_en : %d",
				card->bkops_enable);
	return count;
store_out:
	return -EINVAL;
}

static inline void mmc_blk_bkops_sysfs_init(struct mmc_card *card)
{
	struct mmc_blk_data *md = mmc_get_drvdata(card);

	card->bkops_attr.show = bkops_mode_show;
	card->bkops_attr.store = bkops_mode_store;
	sysfs_attr_init(&card->bkops_attr.attr);
	card->bkops_attr.attr.name = "bkops_en";
	card->bkops_attr.attr.mode = S_IRUGO | S_IWUSR | S_IWGRP;

	if (device_create_file((disk_to_dev(md->disk)), &card->bkops_attr)) {
		pr_err("%s: Failed to create bkops_en sysfs entry\n",
				mmc_hostname(card->host));
#if defined(CONFIG_MMC_BKOPS_NODE_UID) || defined(CONFIG_MMC_BKOPS_NODE_GID)
	} else {
		int rc;
		struct device * dev;

		dev = disk_to_dev(md->disk);
		rc = sysfs_chown_file(&dev->kobj, &card->bkops_attr.attr,
				      CONFIG_MMC_BKOPS_NODE_UID, 
				      CONFIG_MMC_BKOPS_NODE_GID); 
		if (rc)
			pr_err("%s: Failed to change mode of sysfs entry\n",
					mmc_hostname(card->host));
#endif
	}
}
#else
static inline void mmc_blk_bkops_sysfs_init(struct mmc_card *card)
{
}
#endif

static int mmc_blk_probe(struct mmc_card *card)
{
	struct mmc_blk_data *md, *part_md;
	char cap_str[10];

	/*
	 * Check that the card supports the command class(es) we need.
	 */
	if (!(card->csd.cmdclass & CCC_BLOCK_READ))
		return -ENODEV;

	md = mmc_blk_alloc(card);
	if (IS_ERR(md))
		return PTR_ERR(md);

	string_get_size((u64)get_capacity(md->disk) << 9, STRING_UNITS_2,
			cap_str, sizeof(cap_str));
	pr_info("%s: %s %s %s %s\n",
		md->disk->disk_name, mmc_card_id(card), mmc_card_name(card),
		cap_str, md->read_only ? "(ro)" : "");

	if (mmc_blk_alloc_parts(card, md))
		goto out;

	mmc_set_drvdata(card, md);
	mmc_fixup_device(card, blk_fixups);

#ifdef CONFIG_MMC_BLOCK_DEFERRED_RESUME
	mmc_set_bus_resume_policy(card->host, 1);
#endif
	if (mmc_add_disk(md))
		goto out;

	list_for_each_entry(part_md, &md->part, part) {
		if (mmc_add_disk(part_md))
			goto out;
	}

	/* init sysfs for bkops mode */
	if (card && mmc_card_mmc(card)) {
		mmc_blk_bkops_sysfs_init(card);
		spin_lock_init(&card->bkops_lock);
	}

	return 0;

 out:
	mmc_blk_remove_parts(card, md);
	mmc_blk_remove_req(md);
	return 0;
}

static void mmc_blk_remove(struct mmc_card *card)
{
	struct mmc_blk_data *md = mmc_get_drvdata(card);

	mmc_blk_remove_parts(card, md);
	mmc_claim_host(card->host);
	mmc_blk_part_switch(card, md);
	mmc_release_host(card->host);
	mmc_blk_remove_req(md);
	mmc_set_drvdata(card, NULL);
#ifdef CONFIG_MMC_BLOCK_DEFERRED_RESUME
	mmc_set_bus_resume_policy(card->host, 0);
#endif
}

#ifdef CONFIG_PM
static int mmc_blk_suspend(struct mmc_card *card)
{
	struct mmc_blk_data *part_md;
	struct mmc_blk_data *md = mmc_get_drvdata(card);

	if (md) {
		mmc_queue_suspend(&md->queue);
		list_for_each_entry(part_md, &md->part, part) {
			mmc_queue_suspend(&part_md->queue);
		}
	}
	return 0;
}

static int mmc_blk_resume(struct mmc_card *card)
{
	struct mmc_blk_data *part_md;
	struct mmc_blk_data *md = mmc_get_drvdata(card);

	if (md) {
		/*
		 * Resume involves the card going into idle state,
		 * so current partition is always the main one.
		 */
		md->part_curr = md->part_type;
		mmc_queue_resume(&md->queue);
		list_for_each_entry(part_md, &md->part, part) {
			mmc_queue_resume(&part_md->queue);
		}
	}
	return 0;
}
#else
#define	mmc_blk_suspend	NULL
#define mmc_blk_resume	NULL
#endif

static struct mmc_driver mmc_driver = {
	.drv		= {
		.name	= "mmcblk",
	},
	.probe		= mmc_blk_probe,
	.remove		= mmc_blk_remove,
	.suspend	= mmc_blk_suspend,
	.resume		= mmc_blk_resume,
};

static int __init mmc_blk_init(void)
{
	int res;

	if (perdev_minors != CONFIG_MMC_BLOCK_MINORS)
		pr_info("mmcblk: using %d minors per device\n", perdev_minors);

	max_devices = 256 / perdev_minors;

	res = register_blkdev(MMC_BLOCK_MAJOR, "mmc");
	if (res)
		goto out;

	res = mmc_register_driver(&mmc_driver);
	if (res)
		goto out2;

	return 0;
 out2:
	unregister_blkdev(MMC_BLOCK_MAJOR, "mmc");
 out:
	return res;
}

static void __exit mmc_blk_exit(void)
{
	mmc_unregister_driver(&mmc_driver);
	unregister_blkdev(MMC_BLOCK_MAJOR, "mmc");
}

module_init(mmc_blk_init);
module_exit(mmc_blk_exit);

MODULE_LICENSE("GPL");
MODULE_DESCRIPTION("Multimedia Card (MMC) block device driver");
<|MERGE_RESOLUTION|>--- conflicted
+++ resolved
@@ -2126,9 +2126,6 @@
 	return 0;
 }
 
-static int
-mmc_blk_set_blksize(struct mmc_blk_data *md, struct mmc_card *card);
-
 static int mmc_blk_issue_rq(struct mmc_queue *mq, struct request *req)
 {
 	int ret;
@@ -2140,13 +2137,6 @@
 #ifdef CONFIG_MMC_BLOCK_DEFERRED_RESUME
 	if (mmc_bus_needs_resume(card->host)) {
 		mmc_resume_bus(card->host);
-	}
-#endif
-
-#ifdef CONFIG_MMC_BLOCK_DEFERRED_RESUME
-	if (mmc_bus_needs_resume(card->host)) {
-		mmc_resume_bus(card->host);
-		mmc_blk_set_blksize(md, card);
 	}
 #endif
 
@@ -2277,12 +2267,9 @@
 	md->disk->driverfs_dev = parent;
 	set_disk_ro(md->disk, md->read_only || default_ro);
 	md->disk->flags = GENHD_FL_EXT_DEVT;
-<<<<<<< HEAD
 
        if (area_type & MMC_BLK_DATA_AREA_RPMB)
                md->disk->flags |= GENHD_FL_NO_PART_SCAN;
-=======
->>>>>>> f864ae50
 
 	/*
 	 * As discussed on lkml, GENHD_FL_REMOVABLE should:
