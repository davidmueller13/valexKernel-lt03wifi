/*
 *  linux/drivers/mmc/core/core.c
 *
 *  Copyright (C) 2003-2004 Russell King, All Rights Reserved.
 *  SD support Copyright (C) 2004 Ian Molton, All Rights Reserved.
 *  Copyright (C) 2005-2008 Pierre Ossman, All Rights Reserved.
 *  MMCv4 support Copyright (C) 2006 Philip Langdale, All Rights Reserved.
 *
 * This program is free software; you can redistribute it and/or modify
 * it under the terms of the GNU General Public License version 2 as
 * published by the Free Software Foundation.
 */
#include <linux/module.h>
#include <linux/init.h>
#include <linux/interrupt.h>
#include <linux/completion.h>
#include <linux/device.h>
#include <linux/delay.h>
#include <linux/pagemap.h>
#include <linux/err.h>
#include <linux/leds.h>
#include <linux/scatterlist.h>
#include <linux/log2.h>
#include <linux/regulator/consumer.h>
#include <linux/pm_runtime.h>
#include <linux/suspend.h>
#include <linux/fault-inject.h>
#include <linux/random.h>
#include <linux/wakelock.h>
<<<<<<< HEAD
=======

#include <trace/events/mmc.h>
>>>>>>> f864ae50

#include <linux/mmc/card.h>
#include <linux/mmc/host.h>
#include <linux/mmc/mmc.h>
#include <linux/mmc/sd.h>
#include <linux/mmc/mmc_trace.h>

#include "core.h"
#include "bus.h"
#include "host.h"
#include "sdio_bus.h"

#include "mmc_ops.h"
#include "sd_ops.h"
#include "sdio_ops.h"

#if defined(CONFIG_BLK_DEV_IO_TRACE)
#include "../card/queue.h"
#endif

#define MMC_CORE_ERASE_TIMEOUT_MS	(10 * 60 * 1000)	/* 10 min timeout for erase */

static struct workqueue_struct *workqueue;

/*
 * Enabling software CRCs on the data blocks can be a significant (30%)
 * performance cost, and for other reasons may not always be desired.
 * So we allow it it to be disabled.
 */
bool use_spi_crc = 1;
module_param(use_spi_crc, bool, 0);

/*
 * We normally treat cards as removed during suspend if they are not
 * known to be on a non-removable bus, to avoid the risk of writing
 * back data to a different card after resume.  Allow this to be
 * overridden if necessary.
 */
#ifdef CONFIG_MMC_UNSAFE_RESUME
bool mmc_assume_removable;
#else
bool mmc_assume_removable = 1;
#endif
EXPORT_SYMBOL(mmc_assume_removable);
module_param_named(removable, mmc_assume_removable, bool, 0644);
MODULE_PARM_DESC(
	removable,
	"MMC/SD cards are removable and may be removed during suspend");

/*
 * Internal function. Schedule delayed work in the MMC work queue.
 */
static int mmc_schedule_delayed_work(struct delayed_work *work,
				     unsigned long delay)
{
	return queue_delayed_work(workqueue, work, delay);
}

/*
 * Internal function. Flush all scheduled work from the MMC work queue.
 */
static void mmc_flush_scheduled_work(void)
{
	flush_workqueue(workqueue);
}

#ifdef CONFIG_FAIL_MMC_REQUEST

/*
 * Internal function. Inject random data errors.
 * If mmc_data is NULL no errors are injected.
 */
static void mmc_should_fail_request(struct mmc_host *host,
				    struct mmc_request *mrq)
{
	struct mmc_command *cmd = mrq->cmd;
	struct mmc_data *data = mrq->data;
	static const int data_errors[] = {
		-ETIMEDOUT,
		-EILSEQ,
		-EIO,
	};

	if (!data)
		return;

	if (cmd->error || data->error ||
	    !should_fail(&host->fail_mmc_request, data->blksz * data->blocks))
		return;

	data->error = data_errors[random32() % ARRAY_SIZE(data_errors)];
	data->bytes_xfered = (random32() % (data->bytes_xfered >> 9)) << 9;
}

#else /* CONFIG_FAIL_MMC_REQUEST */

static inline void mmc_should_fail_request(struct mmc_host *host,
					   struct mmc_request *mrq)
{
}

#endif /* CONFIG_FAIL_MMC_REQUEST */

/**
 *	mmc_request_done - finish processing an MMC request
 *	@host: MMC host which completed request
 *	@mrq: MMC request which request
 *
 *	MMC drivers should call this function when they have completed
 *	their processing of a request.
 */
void mmc_request_done(struct mmc_host *host, struct mmc_request *mrq)
{
	struct mmc_command *cmd = mrq->cmd;
	int err = cmd->error;

	if (err && cmd->retries && mmc_host_is_spi(host)) {
		if (cmd->resp[0] & R1_SPI_ILLEGAL_COMMAND)
			cmd->retries = 0;
	}

	if (err && cmd->retries && !mmc_card_removed(host->card)) {
		/*
		 * Request starter must handle retries - see
		 * mmc_wait_for_req_done().
		 */
		if (mrq->done)
			mrq->done(mrq);
	} else {
		mmc_should_fail_request(host, mrq);

		led_trigger_event(host->led, LED_OFF);

		pr_debug("%s: req done (CMD%u): %d: %08x %08x %08x %08x\n",
			mmc_hostname(host), cmd->opcode, err,
			cmd->resp[0], cmd->resp[1],
			cmd->resp[2], cmd->resp[3]);

		if (mrq->data) {
			pr_debug("%s:     %d bytes transferred: %d\n",
				mmc_hostname(host),
				mrq->data->bytes_xfered, mrq->data->error);
			trace_mmc_blk_rw_end(cmd->opcode, cmd->arg, mrq->data);
		}

		if (mrq->stop) {
			pr_debug("%s:     (CMD%u): %d: %08x %08x %08x %08x\n",
				mmc_hostname(host), mrq->stop->opcode,
				mrq->stop->error,
				mrq->stop->resp[0], mrq->stop->resp[1],
				mrq->stop->resp[2], mrq->stop->resp[3]);
		}

		if (mrq->done)
			mrq->done(mrq);

		mmc_host_clk_release(host);
	}
}

EXPORT_SYMBOL(mmc_request_done);

static void
mmc_start_request(struct mmc_host *host, struct mmc_request *mrq)
{
#ifdef CONFIG_MMC_DEBUG
	unsigned int i, sz;
	struct scatterlist *sg;
#endif

	if (mrq->sbc) {
		pr_debug("<%s: starting CMD%u arg %08x flags %08x>\n",
			 mmc_hostname(host), mrq->sbc->opcode,
			 mrq->sbc->arg, mrq->sbc->flags);
	}

	pr_debug("%s: starting CMD%u arg %08x flags %08x\n",
		 mmc_hostname(host), mrq->cmd->opcode,
		 mrq->cmd->arg, mrq->cmd->flags);

	if (mrq->data) {
		pr_debug("%s:     blksz %d blocks %d flags %08x "
			"tsac %d ms nsac %d\n",
			mmc_hostname(host), mrq->data->blksz,
			mrq->data->blocks, mrq->data->flags,
			mrq->data->timeout_ns / 1000000,
			mrq->data->timeout_clks);
	}

	if (mrq->stop) {
		pr_debug("%s:     CMD%u arg %08x flags %08x\n",
			 mmc_hostname(host), mrq->stop->opcode,
			 mrq->stop->arg, mrq->stop->flags);
	}

	WARN_ON(!host->claimed);

	mrq->cmd->error = 0;
	mrq->cmd->mrq = mrq;
	if (mrq->data) {
		BUG_ON(mrq->data->blksz > host->max_blk_size);
		BUG_ON(mrq->data->blocks > host->max_blk_count);
		BUG_ON(mrq->data->blocks * mrq->data->blksz >
			host->max_req_size);

#ifdef CONFIG_MMC_DEBUG
		sz = 0;
		for_each_sg(mrq->data->sg, sg, mrq->data->sg_len, i)
			sz += sg->length;
		BUG_ON(sz != mrq->data->blocks * mrq->data->blksz);
#endif

		mrq->cmd->data = mrq->data;
		mrq->data->error = 0;
		mrq->data->mrq = mrq;
		if (mrq->stop) {
			mrq->data->stop = mrq->stop;
			mrq->stop->error = 0;
			mrq->stop->mrq = mrq;
		}
	}
	mmc_host_clk_hold(host);
	led_trigger_event(host->led, LED_FULL);
	host->ops->request(host, mrq);
}

/*
 * mmc_wait_data_done() - done callback for data request
 * @mrq: done data request
 *
 * Wakes up mmc context, passed as a callback to host controller driver
 */
static void mmc_wait_data_done(struct mmc_request *mrq)
{
	unsigned long flags;

	spin_lock_irqsave(&mrq->host->context_info.lock, flags);
	mrq->host->context_info.is_done_rcv = true;
	wake_up_interruptible(&mrq->host->context_info.wait);
	spin_unlock_irqrestore(&mrq->host->context_info.lock, flags);
}

static void mmc_wait_done(struct mmc_request *mrq)
{
	complete(&mrq->completion);
}

/*
 *__mmc_start_data_req() - starts data request
 * @host: MMC host to start the request
 * @mrq: data request to start
 *
 * Sets the done callback to be called when request is completed by the card.
 * Starts data mmc request execution
 */
static int __mmc_start_data_req(struct mmc_host *host, struct mmc_request *mrq)
{
	mrq->done = mmc_wait_data_done;
	mrq->host = host;
	if (mmc_card_removed(host->card)) {
		mrq->cmd->error = -ENOMEDIUM;
		mmc_wait_data_done(mrq);
		return -ENOMEDIUM;
	}
	mmc_start_request(host, mrq);

	return 0;
}

static int __mmc_start_req(struct mmc_host *host, struct mmc_request *mrq)
{
	init_completion(&mrq->completion);
	mrq->done = mmc_wait_done;
	if (mmc_card_removed(host->card)) {
		mrq->cmd->error = -ENOMEDIUM;
		complete(&mrq->completion);
		return -ENOMEDIUM;
	}
	mmc_start_request(host, mrq);
	return 0;
}

/*
 * mmc_wait_for_data_req_done() - wait for request completed
 * @host: MMC host to prepare the command.
 * @mrq: MMC request to wait for
 *
 * Blocks MMC context till host controller will ack end of data request
 * execution or new request notification arrives from the block layer.
 * Handles command retries.
 *
 * Returns enum mmc_blk_status after checking errors.
 */
static int mmc_wait_for_data_req_done(struct mmc_host *host,
				      struct mmc_request *mrq,
				      struct mmc_async_req *next_req)
{
	struct mmc_command *cmd;
	struct mmc_context_info *context_info = &host->context_info;
	int err;
	unsigned long flags;

	while (1) {
		wait_event_interruptible(context_info->wait,
				(context_info->is_done_rcv ||
				 context_info->is_new_req));
		spin_lock_irqsave(&context_info->lock, flags);
		context_info->is_waiting_last_req = false;
		if (context_info->is_done_rcv) {
			context_info->is_done_rcv = false;
			context_info->is_new_req = false;
			spin_unlock_irqrestore(&context_info->lock, flags);
			cmd = mrq->cmd;
			if (!cmd->error || !cmd->retries ||
					mmc_card_removed(host->card)) {
				err = host->areq->err_check(host->card,
						host->areq);

				mmc_add_trace(__MMC_TA_REQ_DONE,
							host->mqrq_prev);
				break; /* return err */
			} else {
				pr_info("%s: req failed (CMD%u): %d, retrying...\n",
						mmc_hostname(host),
						cmd->opcode, cmd->error);
				cmd->retries--;
				cmd->error = 0;
				host->ops->request(host, mrq);
				continue; /* wait for done/new event again */
			}
		} else if (context_info->is_new_req) {
			context_info->is_new_req = false;
			if (!next_req) {
				spin_unlock_irqrestore(&context_info->lock,
							flags);
				err = MMC_BLK_NEW_REQUEST;
				break; /* return err */
			}
		}
		spin_unlock_irqrestore(&context_info->lock, flags);
	} /* while */
	return err;
}

static void mmc_wait_for_req_done(struct mmc_host *host,
				  struct mmc_request *mrq)
{
	struct mmc_command *cmd;

	while (1) {
		wait_for_completion(&mrq->completion);

		cmd = mrq->cmd;
		if (!cmd->error || !cmd->retries ||
		    mmc_card_removed(host->card))
			break;

		pr_debug("%s: req failed (CMD%u): %d, retrying...\n",
			 mmc_hostname(host), cmd->opcode, cmd->error);
		cmd->retries--;
		cmd->error = 0;
		host->ops->request(host, mrq);
	}
}

/**
 *	mmc_pre_req - Prepare for a new request
 *	@host: MMC host to prepare command
 *	@mrq: MMC request to prepare for
 *	@is_first_req: true if there is no previous started request
 *                     that may run in parellel to this call, otherwise false
 *
 *	mmc_pre_req() is called in prior to mmc_start_req() to let
 *	host prepare for the new request. Preparation of a request may be
 *	performed while another request is running on the host.
 */
static void mmc_pre_req(struct mmc_host *host, struct mmc_request *mrq,
		 bool is_first_req)
{
	if (host->ops->pre_req) {
		mmc_host_clk_hold(host);
		host->ops->pre_req(host, mrq, is_first_req);
		mmc_host_clk_release(host);
	}
}

/**
 *	mmc_post_req - Post process a completed request
 *	@host: MMC host to post process command
 *	@mrq: MMC request to post process for
 *	@err: Error, if non zero, clean up any resources made in pre_req
 *
 *	Let the host post process a completed request. Post processing of
 *	a request may be performed while another reuqest is running.
 */
static void mmc_post_req(struct mmc_host *host, struct mmc_request *mrq,
			 int err)
{
	if (host->ops->post_req) {
		mmc_host_clk_hold(host);
		host->ops->post_req(host, mrq, err);
		mmc_host_clk_release(host);
	}
}

/**
 *	mmc_start_req - start a non-blocking request
 *	@host: MMC host to start command
 *	@areq: async request to start
 *	@error: out parameter returns 0 for success, otherwise non zero
 *
 *	Start a new MMC custom command request for a host.
 *	If there is on ongoing async request wait for completion
 *	of that request and start the new one and return.
 *	Does not wait for the new request to complete.
 *
 *      Returns the completed request, NULL in case of none completed.
 *	Wait for the an ongoing request (previoulsy started) to complete and
 *	return the completed request. If there is no ongoing request, NULL
 *	is returned without waiting. NULL is not an error condition.
 */
struct mmc_async_req *mmc_start_req(struct mmc_host *host,
				    struct mmc_async_req *areq, int *error)
{
	int err = 0;
	int start_err = 0;
	struct mmc_async_req *data = host->areq;

	/* Prepare a new request */
	if (areq && !areq->__cond) {
		mmc_pre_req(host, areq->mrq, !host->areq);
		if (areq->__mrq) {
			mmc_pre_req(host, areq->__mrq, 0);
		}
		mmc_add_trace(__MMC_TA_PRE_DONE, host->mqrq_cur);
	}

	if (host->areq) {
		err = mmc_wait_for_data_req_done(host, host->areq->mrq,
				areq);
		if (err == MMC_BLK_NEW_REQUEST) {
			if (error)
				*error = err;
			/*
			 * The previous request was not completed,
			 * nothing to return
			 */
			return NULL;
		}
	}

	if (!err && areq) {
<<<<<<< HEAD
		mmc_add_trace(__MMC_TA_MMC_ISSUE, host->mqrq_cur);
		start_err = __mmc_start_data_req(host, areq->mrq);
		mmc_add_trace(__MMC_TA_MMC_DONE, host->mqrq_cur);
=======
		trace_mmc_blk_rw_start(areq->mrq->cmd->opcode,
				       areq->mrq->cmd->arg,
				       areq->mrq->data);
		start_err = __mmc_start_req(host, areq->mrq);
>>>>>>> f864ae50
	}

	if (host->areq)
		mmc_post_req(host, host->areq->mrq, 0);

	 /* Cancel a prepared request if it was not started. */
	if ((err || start_err) && areq) {
		mmc_post_req(host, areq->mrq, -EINVAL);
		if (areq->__mrq)
			mmc_post_req(host, areq->__mrq, -EINVAL);
	}

	if (err)
		host->areq = NULL;
	else
		host->areq = areq;

	if (error)
		*error = err;
	return data;
}
EXPORT_SYMBOL(mmc_start_req);

/**
 *	mmc_wait_for_req - start a request and wait for completion
 *	@host: MMC host to start command
 *	@mrq: MMC request to start
 *
 *	Start a new MMC custom command request for a host, and wait
 *	for the command to complete. Does not attempt to parse the
 *	response.
 */
void mmc_wait_for_req(struct mmc_host *host, struct mmc_request *mrq)
{
	__mmc_start_req(host, mrq);
	mmc_wait_for_req_done(host, mrq);
}
EXPORT_SYMBOL(mmc_wait_for_req);

/**
 *	mmc_interrupt_hpi - Issue for High priority Interrupt
 *	@card: the MMC card associated with the HPI transfer
 *
 *	Issued High Priority Interrupt, and check for card status
 *	util out-of prg-state.
 */
int mmc_interrupt_hpi(struct mmc_card *card)
{
	int err;
	u32 status;

	BUG_ON(!card);

	if (!card->ext_csd.hpi_en) {
		pr_info("%s: HPI enable bit unset\n", mmc_hostname(card->host));
		return 1;
	}

	mmc_claim_host(card->host);
	err = mmc_send_status(card, &status, 0);
	if (err) {
		pr_err("%s: Get card status fail\n", mmc_hostname(card->host));
		goto out;
	}

	/*
	 * If the card status is in PRG-state, we can send the HPI command.
	 */
	if (R1_CURRENT_STATE(status) == R1_STATE_PRG) {
		do {
			/*
			 * We don't know when the HPI command will finish
			 * processing, so we need to resend HPI until out
			 * of prg-state, and keep checking the card status
			 * with SEND_STATUS.  If a timeout error occurs when
			 * sending the HPI command, we are already out of
			 * prg-state.
			 */
			err = mmc_send_hpi_cmd(card, &status);
			if (err)
				pr_debug("%s: abort HPI (%d error)\n",
					 mmc_hostname(card->host), err);

			err = mmc_send_status(card, &status, 0);
			if (err)
				break;
		} while (R1_CURRENT_STATE(status) == R1_STATE_PRG);
	} else
		pr_debug("%s: Left prg-state\n", mmc_hostname(card->host));

out:
	mmc_release_host(card->host);
	return err;
}
EXPORT_SYMBOL(mmc_interrupt_hpi);

/**
 *	mmc_wait_for_cmd - start a command and wait for completion
 *	@host: MMC host to start command
 *	@cmd: MMC command to start
 *	@retries: maximum number of retries
 *
 *	Start a new MMC command for a host, and wait for the command
 *	to complete.  Return any error that occurred while the command
 *	was executing.  Do not attempt to parse the response.
 */
int mmc_wait_for_cmd(struct mmc_host *host, struct mmc_command *cmd, int retries)
{
	struct mmc_request mrq = {NULL};

	WARN_ON(!host->claimed);

	memset(cmd->resp, 0, sizeof(cmd->resp));
	cmd->retries = retries;

	mrq.cmd = cmd;
	cmd->data = NULL;

	mmc_wait_for_req(host, &mrq);

	return cmd->error;
}

EXPORT_SYMBOL(mmc_wait_for_cmd);

/**
 *	mmc_set_data_timeout - set the timeout for a data command
 *	@data: data phase for command
 *	@card: the MMC card associated with the data transfer
 *
 *	Computes the data timeout parameters according to the
 *	correct algorithm given the card type.
 */
void mmc_set_data_timeout(struct mmc_data *data, const struct mmc_card *card)
{
	unsigned int mult;

	/*
	 * SDIO cards only define an upper 1 s limit on access.
	 */
	if (mmc_card_sdio(card)) {
		data->timeout_ns = 1000000000;
		data->timeout_clks = 0;
		return;
	}

	/*
	 * SD cards use a 100 multiplier rather than 10
	 */
	mult = mmc_card_sd(card) ? 100 : 10;

	/*
	 * Scale up the multiplier (and therefore the timeout) by
	 * the r2w factor for writes.
	 */
	if (data->flags & MMC_DATA_WRITE)
		mult <<= card->csd.r2w_factor;

	data->timeout_ns = card->csd.tacc_ns * mult;
	data->timeout_clks = card->csd.tacc_clks * mult;

	/*
	 * SD cards also have an upper limit on the timeout.
	 */
	if (mmc_card_sd(card)) {
		unsigned int timeout_us, limit_us;

		timeout_us = data->timeout_ns / 1000;
		if (mmc_host_clk_rate(card->host))
			timeout_us += data->timeout_clks * 1000 /
				(mmc_host_clk_rate(card->host) / 1000);

		if (data->flags & MMC_DATA_WRITE)
			/*
			 * The MMC spec "It is strongly recommended
			 * for hosts to implement more than 500ms
			 * timeout value even if the card indicates
			 * the 250ms maximum busy length."  Even the
			 * previous value of 300ms is known to be
			 * insufficient for some cards.
			 */
			limit_us = 3000000;
		else
			limit_us = 100000;

		/*
		 * SDHC cards always use these fixed values.
		 */
		if (timeout_us > limit_us || mmc_card_blockaddr(card)) {
			data->timeout_ns = limit_us * 1000;
			data->timeout_clks = 0;
		}
	}

	/*
	 * Some cards require longer data read timeout than indicated in CSD.
	 * Address this by setting the read timeout to a "reasonably high"
	 * value. For the cards tested, 300ms has proven enough. If necessary,
	 * this value can be increased if other problematic cards require this.
	 */
	if (mmc_card_long_read_time(card) && data->flags & MMC_DATA_READ) {
		data->timeout_ns = 300000000;
		data->timeout_clks = 0;
	}

	/*
	 * Some cards need very high timeouts if driven in SPI mode.
	 * The worst observed timeout was 900ms after writing a
	 * continuous stream of data until the internal logic
	 * overflowed.
	 */
	if (mmc_host_is_spi(card->host)) {
		if (data->flags & MMC_DATA_WRITE) {
			if (data->timeout_ns < 1000000000)
				data->timeout_ns = 1000000000;	/* 1s */
		} else {
			if (data->timeout_ns < 100000000)
				data->timeout_ns =  100000000;	/* 100ms */
		}
	}
}
EXPORT_SYMBOL(mmc_set_data_timeout);

/**
 *	mmc_align_data_size - pads a transfer size to a more optimal value
 *	@card: the MMC card associated with the data transfer
 *	@sz: original transfer size
 *
 *	Pads the original data size with a number of extra bytes in
 *	order to avoid controller bugs and/or performance hits
 *	(e.g. some controllers revert to PIO for certain sizes).
 *
 *	Returns the improved size, which might be unmodified.
 *
 *	Note that this function is only relevant when issuing a
 *	single scatter gather entry.
 */
unsigned int mmc_align_data_size(struct mmc_card *card, unsigned int sz)
{
	unsigned int align = card->host->align_size;

	sz = ((sz + (align - 1)) / align) * align;

	return sz;
}
EXPORT_SYMBOL(mmc_align_data_size);

/**
 *	__mmc_claim_host - exclusively claim a host
 *	@host: mmc host to claim
 *	@abort: whether or not the operation should be aborted
 *
 *	Claim a host for a set of operations.  If @abort is non null and
 *	dereference a non-zero value then this will return prematurely with
 *	that non-zero value without acquiring the lock.  Returns zero
 *	with the lock held otherwise.
 */
int __mmc_claim_host(struct mmc_host *host, atomic_t *abort)
{
	DECLARE_WAITQUEUE(wait, current);
	unsigned long flags;
	int stop;

	might_sleep();

	add_wait_queue(&host->wq, &wait);
	spin_lock_irqsave(&host->lock, flags);
	while (1) {
		set_current_state(TASK_UNINTERRUPTIBLE);
		stop = abort ? atomic_read(abort) : 0;
		if (stop || !host->claimed || host->claimer == current)
			break;
		spin_unlock_irqrestore(&host->lock, flags);
		schedule();
		spin_lock_irqsave(&host->lock, flags);
	}
	set_current_state(TASK_RUNNING);
	if (!stop) {
		host->claimed = 1;
		host->claimer = current;
		host->claim_cnt += 1;
	} else
		wake_up(&host->wq);
	spin_unlock_irqrestore(&host->lock, flags);
	remove_wait_queue(&host->wq, &wait);
	if (host->ops->enable && !stop && host->claim_cnt == 1)
		host->ops->enable(host);
	return stop;
}

EXPORT_SYMBOL(__mmc_claim_host);

/**
 *	mmc_try_claim_host - try exclusively to claim a host
 *	@host: mmc host to claim
 *
 *	Returns %1 if the host is claimed, %0 otherwise.
 */
int mmc_try_claim_host(struct mmc_host *host)
{
	int claimed_host = 0;
	unsigned long flags;

	spin_lock_irqsave(&host->lock, flags);
	if (!host->claimed || host->claimer == current) {
		host->claimed = 1;
		host->claimer = current;
		host->claim_cnt += 1;
		claimed_host = 1;
	}
	spin_unlock_irqrestore(&host->lock, flags);
	if (host->ops->enable && claimed_host && host->claim_cnt == 1)
		host->ops->enable(host);
	return claimed_host;
}
EXPORT_SYMBOL(mmc_try_claim_host);

/**
 *	mmc_release_host - release a host
 *	@host: mmc host to release
 *
 *	Release a MMC host, allowing others to claim the host
 *	for their operations.
 */
void mmc_release_host(struct mmc_host *host)
{
	unsigned long flags;

	WARN_ON(!host->claimed);

	if (host->ops->disable && host->claim_cnt == 1)
		host->ops->disable(host);

	spin_lock_irqsave(&host->lock, flags);
	if (--host->claim_cnt) {
		/* Release for nested claim */
		spin_unlock_irqrestore(&host->lock, flags);
	} else {
		host->claimed = 0;
		host->claimer = NULL;
		spin_unlock_irqrestore(&host->lock, flags);
		wake_up(&host->wq);
	}
}
EXPORT_SYMBOL(mmc_release_host);

/*
 * Internal function that does the actual ios call to the host driver,
 * optionally printing some debug output.
 */
static inline void mmc_set_ios(struct mmc_host *host)
{
	struct mmc_ios *ios = &host->ios;

	pr_debug("%s: clock %uHz busmode %u powermode %u cs %u Vdd %u "
		"width %u timing %u\n",
		 mmc_hostname(host), ios->clock, ios->bus_mode,
		 ios->power_mode, ios->chip_select, ios->vdd,
		 ios->bus_width, ios->timing);

	if (ios->clock > 0)
		mmc_set_ungated(host);
	host->ops->set_ios(host, ios);
}

/*
 * Control chip select pin on a host.
 */
void mmc_set_chip_select(struct mmc_host *host, int mode)
{
	mmc_host_clk_hold(host);
	host->ios.chip_select = mode;
	mmc_set_ios(host);
	mmc_host_clk_release(host);
}

/*
 * Sets the host clock to the highest possible frequency that
 * is below "hz".
 */
static void __mmc_set_clock(struct mmc_host *host, unsigned int hz)
{
	WARN_ON(hz < host->f_min);

	if (hz > host->f_max)
		hz = host->f_max;

	host->ios.clock = hz;
	mmc_set_ios(host);
}

void mmc_set_clock(struct mmc_host *host, unsigned int hz)
{
	mmc_host_clk_hold(host);
	__mmc_set_clock(host, hz);
	mmc_host_clk_release(host);
}

#ifdef CONFIG_MMC_CLKGATE
/*
 * This gates the clock by setting it to 0 Hz.
 */
void mmc_gate_clock(struct mmc_host *host)
{
	unsigned long flags;

	spin_lock_irqsave(&host->clk_lock, flags);
	host->clk_old = host->ios.clock;
	host->ios.clock = 0;
	host->clk_gated = true;
	spin_unlock_irqrestore(&host->clk_lock, flags);
	mmc_set_ios(host);
}

/*
 * This restores the clock from gating by using the cached
 * clock value.
 */
void mmc_ungate_clock(struct mmc_host *host)
{
	/*
	 * We should previously have gated the clock, so the clock shall
	 * be 0 here! The clock may however be 0 during initialization,
	 * when some request operations are performed before setting
	 * the frequency. When ungate is requested in that situation
	 * we just ignore the call.
	 */
	if (host->clk_old) {
		BUG_ON(host->ios.clock);
		/* This call will also set host->clk_gated to false */
		__mmc_set_clock(host, host->clk_old);
	}
}

void mmc_set_ungated(struct mmc_host *host)
{
	unsigned long flags;

	/*
	 * We've been given a new frequency while the clock is gated,
	 * so make sure we regard this as ungating it.
	 */
	spin_lock_irqsave(&host->clk_lock, flags);
	host->clk_gated = false;
	spin_unlock_irqrestore(&host->clk_lock, flags);
}

#else
void mmc_set_ungated(struct mmc_host *host)
{
}
#endif

/*
 * Change the bus mode (open drain/push-pull) of a host.
 */
void mmc_set_bus_mode(struct mmc_host *host, unsigned int mode)
{
	mmc_host_clk_hold(host);
	host->ios.bus_mode = mode;
	mmc_set_ios(host);
	mmc_host_clk_release(host);
}

/*
 * Change data bus width of a host.
 */
void mmc_set_bus_width(struct mmc_host *host, unsigned int width)
{
	mmc_host_clk_hold(host);
	host->ios.bus_width = width;
	mmc_set_ios(host);
	mmc_host_clk_release(host);
}

/**
 * mmc_vdd_to_ocrbitnum - Convert a voltage to the OCR bit number
 * @vdd:	voltage (mV)
 * @low_bits:	prefer low bits in boundary cases
 *
 * This function returns the OCR bit number according to the provided @vdd
 * value. If conversion is not possible a negative errno value returned.
 *
 * Depending on the @low_bits flag the function prefers low or high OCR bits
 * on boundary voltages. For example,
 * with @low_bits = true, 3300 mV translates to ilog2(MMC_VDD_32_33);
 * with @low_bits = false, 3300 mV translates to ilog2(MMC_VDD_33_34);
 *
 * Any value in the [1951:1999] range translates to the ilog2(MMC_VDD_20_21).
 */
static int mmc_vdd_to_ocrbitnum(int vdd, bool low_bits)
{
	const int max_bit = ilog2(MMC_VDD_35_36);
	int bit;

	if (vdd < 1650 || vdd > 3600)
		return -EINVAL;

	if (vdd >= 1650 && vdd <= 1950)
		return ilog2(MMC_VDD_165_195);

	if (low_bits)
		vdd -= 1;

	/* Base 2000 mV, step 100 mV, bit's base 8. */
	bit = (vdd - 2000) / 100 + 8;
	if (bit > max_bit)
		return max_bit;
	return bit;
}

/**
 * mmc_vddrange_to_ocrmask - Convert a voltage range to the OCR mask
 * @vdd_min:	minimum voltage value (mV)
 * @vdd_max:	maximum voltage value (mV)
 *
 * This function returns the OCR mask bits according to the provided @vdd_min
 * and @vdd_max values. If conversion is not possible the function returns 0.
 *
 * Notes wrt boundary cases:
 * This function sets the OCR bits for all boundary voltages, for example
 * [3300:3400] range is translated to MMC_VDD_32_33 | MMC_VDD_33_34 |
 * MMC_VDD_34_35 mask.
 */
u32 mmc_vddrange_to_ocrmask(int vdd_min, int vdd_max)
{
	u32 mask = 0;

	if (vdd_max < vdd_min)
		return 0;

	/* Prefer high bits for the boundary vdd_max values. */
	vdd_max = mmc_vdd_to_ocrbitnum(vdd_max, false);
	if (vdd_max < 0)
		return 0;

	/* Prefer low bits for the boundary vdd_min values. */
	vdd_min = mmc_vdd_to_ocrbitnum(vdd_min, true);
	if (vdd_min < 0)
		return 0;

	/* Fill the mask, from max bit to min bit. */
	while (vdd_max >= vdd_min)
		mask |= 1 << vdd_max--;

	return mask;
}
EXPORT_SYMBOL(mmc_vddrange_to_ocrmask);

#ifdef CONFIG_REGULATOR

/**
 * mmc_regulator_get_ocrmask - return mask of supported voltages
 * @supply: regulator to use
 *
 * This returns either a negative errno, or a mask of voltages that
 * can be provided to MMC/SD/SDIO devices using the specified voltage
 * regulator.  This would normally be called before registering the
 * MMC host adapter.
 */
int mmc_regulator_get_ocrmask(struct regulator *supply)
{
	int			result = 0;
	int			count;
	int			i;

	count = regulator_count_voltages(supply);
	if (count < 0)
		return count;

	for (i = 0; i < count; i++) {
		int		vdd_uV;
		int		vdd_mV;

		vdd_uV = regulator_list_voltage(supply, i);
		if (vdd_uV <= 0)
			continue;

		vdd_mV = vdd_uV / 1000;
		result |= mmc_vddrange_to_ocrmask(vdd_mV, vdd_mV);
	}

	return result;
}
EXPORT_SYMBOL(mmc_regulator_get_ocrmask);

/**
 * mmc_regulator_set_ocr - set regulator to match host->ios voltage
 * @mmc: the host to regulate
 * @supply: regulator to use
 * @vdd_bit: zero for power off, else a bit number (host->ios.vdd)
 *
 * Returns zero on success, else negative errno.
 *
 * MMC host drivers may use this to enable or disable a regulator using
 * a particular supply voltage.  This would normally be called from the
 * set_ios() method.
 */
int mmc_regulator_set_ocr(struct mmc_host *mmc,
			struct regulator *supply,
			unsigned short vdd_bit)
{
	int			result = 0;
	int			min_uV, max_uV;

	if (vdd_bit) {
		int		tmp;
		int		voltage;

		/* REVISIT mmc_vddrange_to_ocrmask() may have set some
		 * bits this regulator doesn't quite support ... don't
		 * be too picky, most cards and regulators are OK with
		 * a 0.1V range goof (it's a small error percentage).
		 */
		tmp = vdd_bit - ilog2(MMC_VDD_165_195);
		if (tmp == 0) {
			min_uV = 1650 * 1000;
			max_uV = 1950 * 1000;
		} else {
			min_uV = 1900 * 1000 + tmp * 100 * 1000;
			max_uV = min_uV + 100 * 1000;
		}

		/* avoid needless changes to this voltage; the regulator
		 * might not allow this operation
		 */
		voltage = regulator_get_voltage(supply);

		if (mmc->caps2 & MMC_CAP2_BROKEN_VOLTAGE)
			min_uV = max_uV = voltage;

		if (voltage < 0)
			result = voltage;
		else if (voltage < min_uV || voltage > max_uV)
			result = regulator_set_voltage(supply, min_uV, max_uV);
		else
			result = 0;

		if (result == 0 && !mmc->regulator_enabled) {
			result = regulator_enable(supply);
			if (!result)
				mmc->regulator_enabled = true;
		}
	} else if (mmc->regulator_enabled) {
		result = regulator_disable(supply);
		if (result == 0)
			mmc->regulator_enabled = false;
	}

	if (result)
		dev_err(mmc_dev(mmc),
			"could not set regulator OCR (%d)\n", result);
	return result;
}
EXPORT_SYMBOL(mmc_regulator_set_ocr);

#endif /* CONFIG_REGULATOR */

/*
 * Mask off any voltages we don't support and select
 * the lowest voltage
 */
u32 mmc_select_voltage(struct mmc_host *host, u32 ocr)
{
	int bit;

	ocr &= host->ocr_avail;

	bit = ffs(ocr);
	if (bit) {
		bit -= 1;

		ocr &= 3 << bit;

		mmc_host_clk_hold(host);
		host->ios.vdd = bit;
		mmc_set_ios(host);
		mmc_host_clk_release(host);
	} else {
		pr_warning("%s: host doesn't support card's voltages\n",
				mmc_hostname(host));
		ocr = 0;
	}

	return ocr;
}

int mmc_set_signal_voltage(struct mmc_host *host, int signal_voltage, bool cmd11)
{
	struct mmc_command cmd = {0};
	int err = 0;

	BUG_ON(!host);

	/* Some devices use only dedicated specific signaling level for
	 * design reasons. MMC_CAP2_BROKEN_VOLTAGE flag is used when
	 * there is no needs to change to any signaling level.
	 */
	if (host->caps2 & MMC_CAP2_BROKEN_VOLTAGE)
		return 0;

	/*
	 * Send CMD11 only if the request is to switch the card to
	 * 1.8V signalling.
	 */
	if ((signal_voltage != MMC_SIGNAL_VOLTAGE_330) && cmd11) {
		cmd.opcode = SD_SWITCH_VOLTAGE;
		cmd.arg = 0;
		cmd.flags = MMC_RSP_R1 | MMC_CMD_AC;

		err = mmc_wait_for_cmd(host, &cmd, 0);
		if (err)
			return err;

		if (!mmc_host_is_spi(host) && (cmd.resp[0] & R1_ERROR))
			return -EIO;
	}

	host->ios.signal_voltage = signal_voltage;

	if (host->ops->start_signal_voltage_switch) {
		mmc_host_clk_hold(host);
		err = host->ops->start_signal_voltage_switch(host, &host->ios);
		mmc_host_clk_release(host);
	}

	return err;
}

/*
 * Select timing parameters for host.
 */
void mmc_set_timing(struct mmc_host *host, unsigned int timing)
{
	mmc_host_clk_hold(host);
	host->ios.timing = timing;
	mmc_set_ios(host);
	mmc_host_clk_release(host);
}

/*
 * Select appropriate driver type for host.
 */
void mmc_set_driver_type(struct mmc_host *host, unsigned int drv_type)
{
	mmc_host_clk_hold(host);
	host->ios.drv_type = drv_type;
	mmc_set_ios(host);
	mmc_host_clk_release(host);
}

void mmc_poweroff_notify(struct mmc_host *host)
{
	struct mmc_card *card;
	unsigned int timeout;
	unsigned int notify_type = EXT_CSD_NO_POWER_NOTIFICATION;
	int err = 0;

	card = host->card;
	mmc_claim_host(host);

	/*
	 * Send power notify command only if card
	 * is mmc and notify state is powered ON
	 */
	if (card && mmc_card_mmc(card) &&
	    (card->poweroff_notify_state == MMC_POWERED_ON)) {

		if (host->power_notify_type == MMC_HOST_PW_NOTIFY_SHORT) {
			notify_type = EXT_CSD_POWER_OFF_SHORT;
			timeout = card->ext_csd.generic_cmd6_time;
			card->poweroff_notify_state = MMC_POWEROFF_SHORT;
		} else {
			notify_type = EXT_CSD_POWER_OFF_LONG;
			timeout = card->ext_csd.power_off_longtime;
			card->poweroff_notify_state = MMC_POWEROFF_LONG;
		}

		err = mmc_switch(card, EXT_CSD_CMD_SET_NORMAL,
				 EXT_CSD_POWER_OFF_NOTIFICATION,
				 notify_type, timeout);

		if (err && err != -EBADMSG)
			pr_err("Device failed to respond within %d poweroff "
			       "time. Forcefully powering down the device\n",
			       timeout);

		/* Set the card state to no notification after the poweroff */
		card->poweroff_notify_state = MMC_NO_POWER_NOTIFICATION;
	}
	mmc_release_host(host);
}
EXPORT_SYMBOL(mmc_poweroff_notify);

/*
 * Apply power to the MMC stack.  This is a two-stage process.
 * First, we enable power to the card without the clock running.
 * We then wait a bit for the power to stabilise.  Finally,
 * enable the bus drivers and clock to the card.
 *
 * We must _NOT_ enable the clock prior to power stablising.
 *
 * If a host does all the power sequencing itself, ignore the
 * initial MMC_POWER_UP stage.
 */
static void mmc_power_up(struct mmc_host *host)
{
	int bit;

	mmc_host_clk_hold(host);

	/* If ocr is set, we use it */
	if (host->ocr)
		bit = ffs(host->ocr) - 1;
	else
		bit = fls(host->ocr_avail) - 1;

	host->ios.vdd = bit;
	if (mmc_host_is_spi(host))
		host->ios.chip_select = MMC_CS_HIGH;
	else
		host->ios.chip_select = MMC_CS_DONTCARE;
	host->ios.bus_mode = MMC_BUSMODE_PUSHPULL;
	host->ios.power_mode = MMC_POWER_UP;
	host->ios.bus_width = MMC_BUS_WIDTH_1;
	host->ios.timing = MMC_TIMING_LEGACY;
	mmc_set_ios(host);

	/*
	 * This delay should be sufficient to allow the power supply
	 * to reach the minimum voltage.
	 */
	mmc_delay(10);

	host->ios.clock = host->f_init;

	host->ios.power_mode = MMC_POWER_ON;
	mmc_set_ios(host);

	/*
	 * This delay must be at least 74 clock sizes, or 1 ms, or the
	 * time required to reach a stable voltage.
	 */
	mmc_delay(10);

	mmc_host_clk_release(host);
}

void mmc_power_off(struct mmc_host *host)
{
	int err = 0;
	mmc_host_clk_hold(host);

	host->ios.clock = 0;
	host->ios.vdd = 0;

	/*
	 * For eMMC 4.5 device send AWAKE command before
	 * POWER_OFF_NOTIFY command, because in sleep state
	 * eMMC 4.5 devices respond to only RESET and AWAKE cmd
	 */
	if (host->card && mmc_card_is_sleep(host->card) &&
	    host->bus_ops->resume) {
		err = host->bus_ops->resume(host);

		if (!err)
			mmc_poweroff_notify(host);
		else
			pr_warning("%s: error %d during resume "
				   "(continue with poweroff sequence)\n",
				   mmc_hostname(host), err);
	}

	/*
	 * Reset ocr mask to be the highest possible voltage supported for
	 * this mmc host. This value will be used at next power up.
	 */
	host->ocr = 1 << (fls(host->ocr_avail) - 1);

	if (!mmc_host_is_spi(host)) {
		host->ios.bus_mode = MMC_BUSMODE_OPENDRAIN;
		host->ios.chip_select = MMC_CS_DONTCARE;
	}
	host->ios.power_mode = MMC_POWER_OFF;
	host->ios.bus_width = MMC_BUS_WIDTH_1;
	host->ios.timing = MMC_TIMING_LEGACY;
	mmc_set_ios(host);

	/*
	 * Some configurations, such as the 802.11 SDIO card in the OLPC
	 * XO-1.5, require a short delay after poweroff before the card
	 * can be successfully turned on again.
	 */
	mmc_delay(1);

	mmc_host_clk_release(host);
}

/*
 * Cleanup when the last reference to the bus operator is dropped.
 */
static void __mmc_release_bus(struct mmc_host *host)
{
	BUG_ON(!host);
	BUG_ON(host->bus_refs);
	BUG_ON(!host->bus_dead);

	host->bus_ops = NULL;
}

/*
 * Increase reference count of bus operator
 */
static inline void mmc_bus_get(struct mmc_host *host)
{
	unsigned long flags;

	spin_lock_irqsave(&host->lock, flags);
	host->bus_refs++;
	spin_unlock_irqrestore(&host->lock, flags);
}

/*
 * Decrease reference count of bus operator and free it if
 * it is the last reference.
 */
static inline void mmc_bus_put(struct mmc_host *host)
{
	unsigned long flags;

	spin_lock_irqsave(&host->lock, flags);
	host->bus_refs--;
	if ((host->bus_refs == 0) && host->bus_ops)
		__mmc_release_bus(host);
	spin_unlock_irqrestore(&host->lock, flags);
}

int mmc_resume_bus(struct mmc_host *host)
{
	unsigned long flags;

	if (!mmc_bus_needs_resume(host))
		return -EINVAL;

	printk("%s: Starting deferred resume\n", mmc_hostname(host));
	spin_lock_irqsave(&host->lock, flags);
	host->bus_resume_flags &= ~MMC_BUSRESUME_NEEDS_RESUME;
	host->rescan_disable = 0;
	spin_unlock_irqrestore(&host->lock, flags);

	mmc_bus_get(host);
	if (host->bus_ops && !host->bus_dead) {
		mmc_power_up(host);
		BUG_ON(!host->bus_ops->resume);
		host->bus_ops->resume(host);
<<<<<<< HEAD
		if (host->bus_ops->detect)
			host->bus_ops->detect(host);
	}

=======
	}

	if (host->bus_ops->detect && !host->bus_dead)
		host->bus_ops->detect(host);

>>>>>>> f864ae50
	mmc_bus_put(host);
	printk("%s: Deferred resume completed\n", mmc_hostname(host));
	return 0;
}

EXPORT_SYMBOL(mmc_resume_bus);

/*
 * Assign a mmc bus handler to a host. Only one bus handler may control a
 * host at any given time.
 */
void mmc_attach_bus(struct mmc_host *host, const struct mmc_bus_ops *ops)
{
	unsigned long flags;

	BUG_ON(!host);
	BUG_ON(!ops);

	WARN_ON(!host->claimed);

	spin_lock_irqsave(&host->lock, flags);

	BUG_ON(host->bus_ops);
	BUG_ON(host->bus_refs);

	host->bus_ops = ops;
	host->bus_refs = 1;
	host->bus_dead = 0;

	spin_unlock_irqrestore(&host->lock, flags);
}

/*
 * Remove the current bus handler from a host.
 */
void mmc_detach_bus(struct mmc_host *host)
{
	unsigned long flags;

	BUG_ON(!host);

	WARN_ON(!host->claimed);
	WARN_ON(!host->bus_ops);

	spin_lock_irqsave(&host->lock, flags);

	host->bus_dead = 1;

	spin_unlock_irqrestore(&host->lock, flags);

	mmc_bus_put(host);
}

/**
 *	mmc_detect_change - process change of state on a MMC socket
 *	@host: host which changed state.
 *	@delay: optional delay to wait before detection (jiffies)
 *
 *	MMC drivers should call this when they detect a card has been
 *	inserted or removed. The MMC layer will confirm that any
 *	present card is still functional, and initialize any newly
 *	inserted.
 */
void mmc_detect_change(struct mmc_host *host, unsigned long delay)
{
#ifdef CONFIG_MMC_DEBUG
	unsigned long flags;
	spin_lock_irqsave(&host->lock, flags);
	WARN_ON(host->removed);
	spin_unlock_irqrestore(&host->lock, flags);
#endif
	host->detect_change = 1;

	wake_lock(&host->detect_wake_lock);
	mmc_schedule_delayed_work(&host->detect, delay);
}

EXPORT_SYMBOL(mmc_detect_change);

void mmc_init_erase(struct mmc_card *card)
{
	unsigned int sz;

	if (is_power_of_2(card->erase_size))
		card->erase_shift = ffs(card->erase_size) - 1;
	else
		card->erase_shift = 0;

	/*
	 * It is possible to erase an arbitrarily large area of an SD or MMC
	 * card.  That is not desirable because it can take a long time
	 * (minutes) potentially delaying more important I/O, and also the
	 * timeout calculations become increasingly hugely over-estimated.
	 * Consequently, 'pref_erase' is defined as a guide to limit erases
	 * to that size and alignment.
	 *
	 * For SD cards that define Allocation Unit size, limit erases to one
	 * Allocation Unit at a time.  For MMC cards that define High Capacity
	 * Erase Size, whether it is switched on or not, limit to that size.
	 * Otherwise just have a stab at a good value.  For modern cards it
	 * will end up being 4MiB.  Note that if the value is too small, it
	 * can end up taking longer to erase.
	 */
	if (mmc_card_sd(card) && card->ssr.au) {
		card->pref_erase = card->ssr.au;
		card->erase_shift = ffs(card->ssr.au) - 1;
	} else if (card->ext_csd.hc_erase_size) {
		card->pref_erase = card->ext_csd.hc_erase_size;
	} else {
		sz = (card->csd.capacity << (card->csd.read_blkbits - 9)) >> 11;
		if (sz < 128)
			card->pref_erase = 512 * 1024 / 512;
		else if (sz < 512)
			card->pref_erase = 1024 * 1024 / 512;
		else if (sz < 1024)
			card->pref_erase = 2 * 1024 * 1024 / 512;
		else
			card->pref_erase = 4 * 1024 * 1024 / 512;
		if (card->pref_erase < card->erase_size)
			card->pref_erase = card->erase_size;
		else {
			sz = card->pref_erase % card->erase_size;
			if (sz)
				card->pref_erase += card->erase_size - sz;
		}
	}
}

static unsigned int mmc_mmc_erase_timeout(struct mmc_card *card,
				          unsigned int arg, unsigned int qty)
{
	unsigned int erase_timeout;

	if (arg == MMC_DISCARD_ARG ||
	    (arg == MMC_TRIM_ARG && card->ext_csd.rev >= 6)) {
		erase_timeout = card->ext_csd.trim_timeout;
	} else if (card->ext_csd.erase_group_def & 1) {
		/* High Capacity Erase Group Size uses HC timeouts */
		if (arg == MMC_TRIM_ARG)
			erase_timeout = card->ext_csd.trim_timeout;
		else
			erase_timeout = card->ext_csd.hc_erase_timeout;
	} else {
		/* CSD Erase Group Size uses write timeout */
		unsigned int mult = (10 << card->csd.r2w_factor);
		unsigned int timeout_clks = card->csd.tacc_clks * mult;
		unsigned int timeout_us;

		/* Avoid overflow: e.g. tacc_ns=80000000 mult=1280 */
		if (card->csd.tacc_ns < 1000000)
			timeout_us = (card->csd.tacc_ns * mult) / 1000;
		else
			timeout_us = (card->csd.tacc_ns / 1000) * mult;

		/*
		 * ios.clock is only a target.  The real clock rate might be
		 * less but not that much less, so fudge it by multiplying by 2.
		 */
		timeout_clks <<= 1;
		timeout_us += (timeout_clks * 1000) /
			      (mmc_host_clk_rate(card->host) / 1000);

		erase_timeout = timeout_us / 1000;

		/*
		 * Theoretically, the calculation could underflow so round up
		 * to 1ms in that case.
		 */
		if (!erase_timeout)
			erase_timeout = 1;
	}

	/* Multiplier for secure operations */
	if (arg & MMC_SECURE_ARGS) {
		if (arg == MMC_SECURE_ERASE_ARG)
			erase_timeout *= card->ext_csd.sec_erase_mult;
		else
			erase_timeout *= card->ext_csd.sec_trim_mult;
	}

	erase_timeout *= qty;

	/*
	 * Ensure at least a 1 second timeout for SPI as per
	 * 'mmc_set_data_timeout()'
	 */
	if (mmc_host_is_spi(card->host) && erase_timeout < 1000)
		erase_timeout = 1000;

	return erase_timeout;
}

static unsigned int mmc_sd_erase_timeout(struct mmc_card *card,
					 unsigned int arg,
					 unsigned int qty)
{
	unsigned int erase_timeout;

	if (card->ssr.erase_timeout) {
		/* Erase timeout specified in SD Status Register (SSR) */
		erase_timeout = card->ssr.erase_timeout * qty +
				card->ssr.erase_offset;
	} else {
		/*
		 * Erase timeout not specified in SD Status Register (SSR) so
		 * use 250ms per write block.
		 */
		erase_timeout = 250 * qty;
	}

	/* Must not be less than 1 second */
	if (erase_timeout < 1000)
		erase_timeout = 1000;

	return erase_timeout;
}

static unsigned int mmc_erase_timeout(struct mmc_card *card,
				      unsigned int arg,
				      unsigned int qty)
{
	if (mmc_card_sd(card))
		return mmc_sd_erase_timeout(card, arg, qty);
	else
		return mmc_mmc_erase_timeout(card, arg, qty);
}

static int mmc_do_erase(struct mmc_card *card, unsigned int from,
			unsigned int to, unsigned int arg)
{
	struct mmc_command cmd = {0};
	unsigned int qty = 0;
<<<<<<< HEAD
	unsigned long timeout = 0;
	int err;

	mmc_add_trace(__MMC_TA_PRE_DONE, card->host->mqrq_cur);
=======
	unsigned int fr, nr;
	int err;

	fr = from;
	nr = to - from + 1;
	trace_mmc_blk_erase_start(arg, fr, nr);

>>>>>>> f864ae50
	/*
	 * qty is used to calculate the erase timeout which depends on how many
	 * erase groups (or allocation units in SD terminology) are affected.
	 * We count erasing part of an erase group as one erase group.
	 * For SD, the allocation units are always a power of 2.  For MMC, the
	 * erase group size is almost certainly also power of 2, but it does not
	 * seem to insist on that in the JEDEC standard, so we fall back to
	 * division in that case.  SD may not specify an allocation unit size,
	 * in which case the timeout is based on the number of write blocks.
	 *
	 * Note that the timeout for secure trim 2 will only be correct if the
	 * number of erase groups specified is the same as the total of all
	 * preceding secure trim 1 commands.  Since the power may have been
	 * lost since the secure trim 1 commands occurred, it is generally
	 * impossible to calculate the secure trim 2 timeout correctly.
	 */
	if (card->erase_shift)
		qty += ((to >> card->erase_shift) -
			(from >> card->erase_shift)) + 1;
	else if (mmc_card_sd(card))
		qty += to - from + 1;
	else
		qty += ((to / card->erase_size) -
			(from / card->erase_size)) + 1;

	if (!mmc_card_blockaddr(card)) {
		from <<= 9;
		to <<= 9;
	}

	if (mmc_card_sd(card))
		cmd.opcode = SD_ERASE_WR_BLK_START;
	else
		cmd.opcode = MMC_ERASE_GROUP_START;
	cmd.arg = from;
	cmd.flags = MMC_RSP_SPI_R1 | MMC_RSP_R1 | MMC_CMD_AC;
	err = mmc_wait_for_cmd(card->host, &cmd, 0);
	if (err) {
		pr_err("mmc_erase: group start error %d, "
		       "status %#x\n", err, cmd.resp[0]);
		err = -EIO;
		goto out;
	}

	memset(&cmd, 0, sizeof(struct mmc_command));
	if (mmc_card_sd(card))
		cmd.opcode = SD_ERASE_WR_BLK_END;
	else
		cmd.opcode = MMC_ERASE_GROUP_END;
	cmd.arg = to;
	cmd.flags = MMC_RSP_SPI_R1 | MMC_RSP_R1 | MMC_CMD_AC;
	err = mmc_wait_for_cmd(card->host, &cmd, 0);
	if (err) {
		pr_err("mmc_erase: group end error %d, status %#x\n",
		       err, cmd.resp[0]);
		err = -EIO;
		goto out;
	}

	memset(&cmd, 0, sizeof(struct mmc_command));
	cmd.opcode = MMC_ERASE;
	cmd.arg = arg;
	cmd.flags = MMC_RSP_SPI_R1B | MMC_RSP_R1B | MMC_CMD_AC;
	cmd.cmd_timeout_ms = mmc_erase_timeout(card, arg, qty);

	mmc_add_trace(__MMC_TA_MMC_ISSUE, card->host->mqrq_cur);
	err = mmc_wait_for_cmd(card->host, &cmd, 0);
	if (err) {
		pr_err("mmc_erase: erase error %d, status %#x\n",
		       err, cmd.resp[0]);
		err = -EIO;
		goto out;
	}

	mmc_add_trace(__MMC_TA_MMC_DONE, card->host->mqrq_cur);
	if (mmc_host_is_spi(card->host))
		goto out;

	timeout = jiffies + msecs_to_jiffies(MMC_CORE_ERASE_TIMEOUT_MS);
	do {
		memset(&cmd, 0, sizeof(struct mmc_command));
		cmd.opcode = MMC_SEND_STATUS;
		cmd.arg = card->rca << 16;
		cmd.flags = MMC_RSP_R1 | MMC_CMD_AC;
		/* Do not retry else we can't see errors */
		err = mmc_wait_for_cmd(card->host, &cmd, 0);
		if (err || (cmd.resp[0] & 0xFDF92000)) {
			pr_err("error %d requesting status %#x\n",
				err, cmd.resp[0]);
			err = -EIO;
			goto out;
		}
		/* in case of card stays on program status in 10 mins */
		if (time_after(jiffies, timeout)) {
			err =  -EIO;
			pr_err("%s: erase error %d hang on checking status %#x.\n",
					mmc_hostname(card->host), err,
					cmd.resp[0]);
			goto out;
		}
	} while (!(cmd.resp[0] & R1_READY_FOR_DATA) ||
		 R1_CURRENT_STATE(cmd.resp[0]) == R1_STATE_PRG);

	mmc_add_trace(__MMC_TA_REQ_DONE, card->host->mqrq_cur);
out:

	trace_mmc_blk_erase_end(arg, fr, nr);
	return err;
}

/**
 * mmc_erase - erase sectors.
 * @card: card to erase
 * @from: first sector to erase
 * @nr: number of sectors to erase
 * @arg: erase command argument (SD supports only %MMC_ERASE_ARG)
 *
 * Caller must claim host before calling this function.
 */
int mmc_erase(struct mmc_card *card, unsigned int from, unsigned int nr,
	      unsigned int arg)
{
	unsigned int rem, to = from + nr;

	if (!(card->host->caps & MMC_CAP_ERASE) ||
	    !(card->csd.cmdclass & CCC_ERASE))
		return -EOPNOTSUPP;

	if (!card->erase_size)
		return -EOPNOTSUPP;

	if (mmc_card_sd(card) && arg != MMC_ERASE_ARG)
		return -EOPNOTSUPP;

	if ((arg & MMC_SECURE_ARGS) &&
	    !(card->ext_csd.sec_feature_support & EXT_CSD_SEC_ER_EN))
		return -EOPNOTSUPP;

	if ((arg & MMC_TRIM_ARGS) &&
	    !(card->ext_csd.sec_feature_support & EXT_CSD_SEC_GB_CL_EN))
		return -EOPNOTSUPP;

	if (arg == MMC_SECURE_ERASE_ARG) {
		if (from % card->erase_size || nr % card->erase_size)
			return -EINVAL;
	}

	if (arg == MMC_ERASE_ARG) {
		rem = from % card->erase_size;
		if (rem) {
			rem = card->erase_size - rem;
			from += rem;
			if (nr > rem)
				nr -= rem;
			else
				return 0;
		}
		rem = nr % card->erase_size;
		if (rem)
			nr -= rem;
	}

	if (nr == 0)
		return 0;

	to = from + nr;

	if (to <= from)
		return -EINVAL;

	/* to set the address in 16k (32sectors) */
	if(arg == MMC_TRIM_ARG) {
		if ((from % 32) != 0)
			from = ((from >> 5) + 1) << 5;

		to = (to >> 5) << 5;
		if (from >= to)
			return 0;
	}

	/* 'from' and 'to' are inclusive */
	to -= 1;

	return mmc_do_erase(card, from, to, arg);
}
EXPORT_SYMBOL(mmc_erase);

int mmc_can_erase(struct mmc_card *card)
{
	if ((card->host->caps & MMC_CAP_ERASE) &&
	    (card->csd.cmdclass & CCC_ERASE) && card->erase_size)
		return 1;
	return 0;
}
EXPORT_SYMBOL(mmc_can_erase);

int mmc_can_trim(struct mmc_card *card)
{
	if (card->ext_csd.sec_feature_support & EXT_CSD_SEC_GB_CL_EN)
		return 1;
	return 0;
}
EXPORT_SYMBOL(mmc_can_trim);

int mmc_can_discard(struct mmc_card *card)
{
	/*
	 * As there's no way to detect the discard support bit at v4.5
	 * use the s/w feature support filed.
	 */
	if (card->ext_csd.feature_support & MMC_DISCARD_FEATURE)
		return 1;
	return 0;
}
EXPORT_SYMBOL(mmc_can_discard);

int mmc_can_sanitize(struct mmc_card *card)
{
	if (!mmc_can_trim(card) && !mmc_can_erase(card))
		return 0;
	if (card->ext_csd.sec_feature_support & EXT_CSD_SEC_SANITIZE)
		return 1;
	return 0;
}
EXPORT_SYMBOL(mmc_can_sanitize);

int mmc_can_secure_erase_trim(struct mmc_card *card)
{
	if (card->ext_csd.sec_feature_support & EXT_CSD_SEC_ER_EN)
		return 1;
	return 0;
}
EXPORT_SYMBOL(mmc_can_secure_erase_trim);

int mmc_erase_group_aligned(struct mmc_card *card, unsigned int from,
			    unsigned int nr)
{
	if (!card->erase_size)
		return 0;
	if (from % card->erase_size || nr % card->erase_size)
		return 0;
	return 1;
}
EXPORT_SYMBOL(mmc_erase_group_aligned);

static unsigned int mmc_do_calc_max_discard(struct mmc_card *card,
					    unsigned int arg)
{
	struct mmc_host *host = card->host;
	unsigned int max_discard, x, y, qty = 0, max_qty, timeout;
	unsigned int last_timeout = 0;

	if (card->erase_shift)
		max_qty = UINT_MAX >> card->erase_shift;
	else if (mmc_card_sd(card))
		max_qty = UINT_MAX;
	else
		max_qty = UINT_MAX / card->erase_size;

	/* Find the largest qty with an OK timeout */
	do {
		y = 0;
		for (x = 1; x && x <= max_qty && max_qty - x >= qty; x <<= 1) {
			timeout = mmc_erase_timeout(card, arg, qty + x);
			if (timeout > host->max_discard_to)
				break;
			if (timeout < last_timeout)
				break;
			last_timeout = timeout;
			y = x;
		}
		qty += y;
	} while (y);

	if (!qty)
		return 0;

	if (qty == 1)
		return 1;

	/* Convert qty to sectors */
	if (card->erase_shift)
		max_discard = --qty << card->erase_shift;
	else if (mmc_card_sd(card))
		max_discard = qty;
	else
		max_discard = --qty * card->erase_size;

	return max_discard;
}

unsigned int mmc_calc_max_discard(struct mmc_card *card)
{
	struct mmc_host *host = card->host;
	unsigned int max_discard, max_trim;

	if (!host->max_discard_to)
		return UINT_MAX;

	/*
	 * Without erase_group_def set, MMC erase timeout depends on clock
	 * frequence which can change.  In that case, the best choice is
	 * just the preferred erase size.
	 */
	if (mmc_card_mmc(card) && !(card->ext_csd.erase_group_def & 1))
		return card->pref_erase;

	max_discard = mmc_do_calc_max_discard(card, MMC_ERASE_ARG);
	if (mmc_can_trim(card)) {
		max_trim = mmc_do_calc_max_discard(card, MMC_TRIM_ARG);
		if (max_trim < max_discard)
			max_discard = max_trim;
	} else if (max_discard < card->erase_size) {
		max_discard = 0;
	}
	pr_debug("%s: calculated max. discard sectors %u for timeout %u ms\n",
		 mmc_hostname(host), max_discard, host->max_discard_to);
	return max_discard;
}
EXPORT_SYMBOL(mmc_calc_max_discard);

int mmc_set_blocklen(struct mmc_card *card, unsigned int blocklen)
{
	struct mmc_command cmd = {0};

	if (mmc_card_blockaddr(card) || mmc_card_ddr_mode(card))
		return 0;

	cmd.opcode = MMC_SET_BLOCKLEN;
	cmd.arg = blocklen;
	cmd.flags = MMC_RSP_SPI_R1 | MMC_RSP_R1 | MMC_CMD_AC;
	return mmc_wait_for_cmd(card->host, &cmd, 5);
}
EXPORT_SYMBOL(mmc_set_blocklen);

int mmc_set_blockcount(struct mmc_card *card, unsigned int blockcount,
                       bool is_rel_write)
{
       struct mmc_command cmd = {0};

       cmd.opcode = MMC_SET_BLOCK_COUNT;
       cmd.arg = blockcount & 0x0000FFFF;
       if (is_rel_write)
               cmd.arg |= 1 << 31;
       cmd.flags = MMC_RSP_SPI_R1 | MMC_RSP_R1 | MMC_CMD_AC;
       return mmc_wait_for_cmd(card->host, &cmd, 5);
}
EXPORT_SYMBOL(mmc_set_blockcount);

static void mmc_hw_reset_for_init(struct mmc_host *host)
{
	if (!(host->caps & MMC_CAP_HW_RESET) || !host->ops->hw_reset)
		return;
	mmc_host_clk_hold(host);
	host->ops->hw_reset(host);
	mmc_host_clk_release(host);
}

int mmc_can_reset(struct mmc_card *card)
{
	u8 rst_n_function;

#if defined(CONFIG_MACH_UNIVERSAL5420)
	if (card->host->caps & MMC_CAP_HW_RESET)
		return 1;
#endif

	if (!mmc_card_mmc(card))
		return 0;
	rst_n_function = card->ext_csd.rst_n_function;
	if ((rst_n_function & EXT_CSD_RST_N_EN_MASK) != EXT_CSD_RST_N_ENABLED)
		return 0;
	return 1;
}
EXPORT_SYMBOL(mmc_can_reset);

static int mmc_do_hw_reset(struct mmc_host *host, int check)
{
	struct mmc_card *card = host->card;

	if (!host->bus_ops->power_restore)
		return -EOPNOTSUPP;

	if (!(host->caps & MMC_CAP_HW_RESET) || !host->ops->hw_reset)
		return -EOPNOTSUPP;

	if (!card)
		return -EINVAL;

	if (!mmc_can_reset(card))
		return -EOPNOTSUPP;

	mmc_host_clk_hold(host);
	mmc_set_clock(host, host->f_init);

	host->ops->hw_reset(host);

	/* If the reset has happened, then a status command will fail */
	if (check) {
		struct mmc_command cmd = {0};
		int err;

		cmd.opcode = MMC_SEND_STATUS;
		if (!mmc_host_is_spi(card->host))
			cmd.arg = card->rca << 16;
		cmd.flags = MMC_RSP_SPI_R2 | MMC_RSP_R1 | MMC_CMD_AC;
		err = mmc_wait_for_cmd(card->host, &cmd, 0);
		if (!err) {
			mmc_host_clk_release(host);
			return -ENOSYS;
		}
	}

	host->card->state &= ~(MMC_STATE_HIGHSPEED | MMC_STATE_HIGHSPEED_DDR);
	if (mmc_host_is_spi(host)) {
		host->ios.chip_select = MMC_CS_HIGH;
		host->ios.bus_mode = MMC_BUSMODE_PUSHPULL;
	} else {
		host->ios.chip_select = MMC_CS_DONTCARE;
		host->ios.bus_mode = MMC_BUSMODE_OPENDRAIN;
	}
	host->ios.bus_width = MMC_BUS_WIDTH_1;
	host->ios.timing = MMC_TIMING_LEGACY;
	mmc_set_ios(host);

	mmc_host_clk_release(host);

	return host->bus_ops->power_restore(host);
}

int mmc_hw_reset(struct mmc_host *host)
{
	return mmc_do_hw_reset(host, 0);
}
EXPORT_SYMBOL(mmc_hw_reset);

int mmc_hw_reset_check(struct mmc_host *host)
{
	return mmc_do_hw_reset(host, 1);
}
EXPORT_SYMBOL(mmc_hw_reset_check);

static int mmc_rescan_try_freq(struct mmc_host *host, unsigned freq)
{
	host->f_init = freq;

#ifdef CONFIG_MMC_DEBUG
	pr_info("%s: %s: trying to init card at %u Hz\n",
		mmc_hostname(host), __func__, host->f_init);
#endif
	mmc_power_up(host);

	/*
	 * Some eMMCs (with VCCQ always on) may not be reset after power up, so
	 * do a hardware reset if possible.
	 */
	mmc_hw_reset_for_init(host);

	/* Initialization should be done at 3.3 V I/O voltage. */
	mmc_set_signal_voltage(host, MMC_SIGNAL_VOLTAGE_330, 0);

	/*
	 * sdio_reset sends CMD52 to reset card.  Since we do not know
	 * if the card is being re-initialized, just send it.  CMD52
	 * should be ignored by SD/eMMC cards.
	 */
	sdio_reset(host);
	mmc_go_idle(host);

	mmc_send_if_cond(host, host->ocr_avail);

	/* Order's important: probe SDIO, then SD, then MMC */
	if (!mmc_attach_sdio(host))
		return 0;
	if (!mmc_attach_sd(host))
		return 0;
	if (!mmc_attach_mmc(host))
		return 0;

	mmc_power_off(host);
	return -EIO;
}

int _mmc_detect_card_removed(struct mmc_host *host)
{
	int ret;

	if ((host->caps & MMC_CAP_NONREMOVABLE) || !host->bus_ops->alive)
		return 0;

	if (!host->card || mmc_card_removed(host->card))
		return 1;

	ret = host->bus_ops->alive(host);
	if (ret) {
		mmc_card_set_removed(host->card);
		pr_debug("%s: card remove detected\n", mmc_hostname(host));
	}

	return ret;
}

int mmc_detect_card_removed(struct mmc_host *host)
{
	struct mmc_card *card = host->card;
	int ret;

	WARN_ON(!host->claimed);

	if (!card)
		return 1;

	ret = mmc_card_removed(card);
	/*
	 * The card will be considered unchanged unless we have been asked to
	 * detect a change or host requires polling to provide card detection.
	 */
	if (!host->detect_change && !(host->caps & MMC_CAP_NEEDS_POLL) &&
	    !(host->caps2 & MMC_CAP2_DETECT_ON_ERR))
		return ret;

	host->detect_change = 0;
	if (!ret) {
		ret = _mmc_detect_card_removed(host);
		if (ret && (host->caps2 & MMC_CAP2_DETECT_ON_ERR)) {
			/*
			 * Schedule a detect work as soon as possible to let a
			 * rescan handle the card removal.
			 */
			cancel_delayed_work(&host->detect);
			mmc_detect_change(host, 0);
		}
	}

	return ret;
}
EXPORT_SYMBOL(mmc_detect_card_removed);

void mmc_rescan(struct work_struct *work)
{
	static const unsigned freqs[] = { 400000, 300000, 200000, 100000 };
	struct mmc_host *host =
		container_of(work, struct mmc_host, detect.work);
	int i;
	bool extend_wakelock = false;

	if (host->rescan_disable)
		return;

	mmc_bus_get(host);

	/*
	 * if there is a _removable_ card registered, check whether it is
	 * still present
	 */
	if (host->bus_ops && host->bus_ops->detect && !host->bus_dead
	    && !(host->caps & MMC_CAP_NONREMOVABLE))
		host->bus_ops->detect(host);

	host->detect_change = 0;

	/* If the card was removed the bus will be marked
	 * as dead - extend the wakelock so userspace
	 * can respond */
	if (host->bus_dead)
		extend_wakelock = 1;

	/*
	 * Let mmc_bus_put() free the bus/bus_ops if we've found that
	 * the card is no longer present.
	 */
	mmc_bus_put(host);
	mmc_bus_get(host);

	/* if there still is a card present, stop here */
	if (host->bus_ops != NULL) {
		mmc_bus_put(host);
		goto out;
	}

	/*
	 * Only we can add a new handler, so it's safe to
	 * release the lock here.
	 */
	mmc_bus_put(host);

	if (host->ops->get_cd && host->ops->get_cd(host) == 0)
		goto out;

	mmc_claim_host(host);
	for (i = 0; i < ARRAY_SIZE(freqs); i++) {
		if (!mmc_rescan_try_freq(host, max(freqs[i], host->f_min))) {
			extend_wakelock = true;
			break;
		}
		if (freqs[i] <= host->f_min)
			break;
	}
	mmc_release_host(host);

 out:
	if (extend_wakelock)
		wake_lock_timeout(&host->detect_wake_lock, HZ / 2);
	else
		wake_unlock(&host->detect_wake_lock);
	if (host->caps & MMC_CAP_NEEDS_POLL) {
		wake_lock(&host->detect_wake_lock);
		mmc_schedule_delayed_work(&host->detect, HZ);
	}
}

void mmc_start_host(struct mmc_host *host)
{
	mmc_power_off(host);
	mmc_detect_change(host, 0);
}

void mmc_stop_host(struct mmc_host *host)
{
#ifdef CONFIG_MMC_DEBUG
	unsigned long flags;
	spin_lock_irqsave(&host->lock, flags);
	host->removed = 1;
	spin_unlock_irqrestore(&host->lock, flags);
#endif

	if (cancel_delayed_work_sync(&host->detect))
		wake_unlock(&host->detect_wake_lock);
	mmc_flush_scheduled_work();

	/* clear pm flags now and let card drivers set them as needed */
	host->pm_flags = 0;

	mmc_bus_get(host);
	if (host->bus_ops && !host->bus_dead) {
		/* Calling bus_ops->remove() with a claimed host can deadlock */
		if (host->bus_ops->remove)
			host->bus_ops->remove(host);

		mmc_claim_host(host);
		mmc_detach_bus(host);
		mmc_power_off(host);
		mmc_release_host(host);
		mmc_bus_put(host);
		return;
	}
	mmc_bus_put(host);

	BUG_ON(host->card);

	mmc_power_off(host);
}

int mmc_power_save_host(struct mmc_host *host)
{
	int ret = 0;

#ifdef CONFIG_MMC_DEBUG
	pr_info("%s: %s: powering down\n", mmc_hostname(host), __func__);
#endif

	mmc_bus_get(host);

	if (!host->bus_ops || host->bus_dead || !host->bus_ops->power_restore) {
		mmc_bus_put(host);
		return -EINVAL;
	}

	if (host->bus_ops->power_save)
		ret = host->bus_ops->power_save(host);

	mmc_bus_put(host);

	mmc_power_off(host);

	return ret;
}
EXPORT_SYMBOL(mmc_power_save_host);

int mmc_power_restore_host(struct mmc_host *host)
{
	int ret;

#ifdef CONFIG_MMC_DEBUG
	pr_info("%s: %s: powering up\n", mmc_hostname(host), __func__);
#endif

	mmc_bus_get(host);

	if (!host->bus_ops || host->bus_dead || !host->bus_ops->power_restore) {
		mmc_bus_put(host);
		return -EINVAL;
	}

	mmc_power_up(host);
	ret = host->bus_ops->power_restore(host);

	mmc_bus_put(host);

	return ret;
}
EXPORT_SYMBOL(mmc_power_restore_host);

int mmc_card_awake(struct mmc_host *host)
{
	int err = -ENOSYS;

	if (host->caps2 & MMC_CAP2_NO_SLEEP_CMD)
		return 0;

	mmc_bus_get(host);

	if (host->bus_ops && !host->bus_dead && host->bus_ops->awake)
		err = host->bus_ops->awake(host);

	mmc_bus_put(host);

	return err;
}
EXPORT_SYMBOL(mmc_card_awake);

int mmc_card_sleep(struct mmc_host *host)
{
	int err = -ENOSYS;

	if (host->caps2 & MMC_CAP2_NO_SLEEP_CMD)
		return 0;

	mmc_bus_get(host);

	if (host->bus_ops && !host->bus_dead && host->bus_ops->sleep)
		err = host->bus_ops->sleep(host);

	mmc_bus_put(host);

	return err;
}
EXPORT_SYMBOL(mmc_card_sleep);

int mmc_card_can_sleep(struct mmc_host *host)
{
	struct mmc_card *card = host->card;

	if (host->caps2 & MMC_CAP2_NO_SLEEP_CMD)
		return 0;

	if (card && mmc_card_mmc(card) && card->ext_csd.rev >= 3)
		return 1;
	return 0;
}
EXPORT_SYMBOL(mmc_card_can_sleep);

/*
 * Flush the cache to the non-volatile storage.
 */
int mmc_flush_cache(struct mmc_card *card)
{
	struct mmc_host *host = card->host;
	int err = 0;

	if (!(host->caps2 & MMC_CAP2_CACHE_CTRL))
		return err;

	mmc_add_trace(__MMC_TA_PRE_DONE, card->host->mqrq_cur);
	mmc_add_trace(__MMC_TA_MMC_ISSUE, card->host->mqrq_cur);

	if (mmc_card_mmc(card) &&
			(card->ext_csd.cache_size > 0) &&
			(card->ext_csd.cache_ctrl & 1)) {
		err = mmc_switch(card, EXT_CSD_CMD_SET_NORMAL,
				EXT_CSD_FLUSH_CACHE, 1, 0);
		if (err)
			pr_err("%s: cache flush error %d\n",
					mmc_hostname(card->host), err);
	}

	mmc_add_trace(__MMC_TA_MMC_DONE, card->host->mqrq_cur);
	mmc_add_trace(__MMC_TA_REQ_DONE, card->host->mqrq_cur);

	return err;
}
EXPORT_SYMBOL(mmc_flush_cache);

/*
 * Turn the cache ON/OFF.
 * Turning the cache OFF shall trigger flushing of the data
 * to the non-volatile storage.
 */
int mmc_cache_ctrl(struct mmc_host *host, u8 enable)
{
	struct mmc_card *card = host->card;
	unsigned int timeout;
	int err = 0;

	if (!(host->caps2 & MMC_CAP2_CACHE_CTRL) ||
			mmc_card_is_removable(host))
		return err;

	mmc_claim_host(host);
	if (card && mmc_card_mmc(card) &&
			(card->ext_csd.cache_size > 0)) {
		enable = !!enable;

		if (card->ext_csd.cache_ctrl ^ enable) {
			timeout = enable ? card->ext_csd.generic_cmd6_time : 0;
			err = mmc_switch(card, EXT_CSD_CMD_SET_NORMAL,
					EXT_CSD_CACHE_CTRL, enable, timeout);
			if (err)
				pr_err("%s: cache %s error %d\n",
						mmc_hostname(card->host),
						enable ? "on" : "off",
						err);
			else
				card->ext_csd.cache_ctrl = enable;
		}
	}
	mmc_release_host(host);

	return err;
}
EXPORT_SYMBOL(mmc_cache_ctrl);

#ifdef CONFIG_PM

/**
 *	mmc_suspend_host - suspend a host
 *	@host: mmc host
 */
int mmc_suspend_host(struct mmc_host *host)
{
	int err = 0;

	if (mmc_bus_needs_resume(host))
		return 0;

	if (cancel_delayed_work(&host->detect))
		wake_unlock(&host->detect_wake_lock);
	mmc_flush_scheduled_work();

	err = mmc_cache_ctrl(host, 0);
	if (err)
		goto out;

	mmc_bus_get(host);
	if (host->bus_ops && !host->bus_dead) {

		if (host->bus_ops->suspend)
			err = host->bus_ops->suspend(host);

		if (err == -ENOSYS || !host->bus_ops->resume) {
			/*
			 * We simply "remove" the card in this case.
			 * It will be redetected on resume.  (Calling
			 * bus_ops->remove() with a claimed host can
			 * deadlock.)
			 */
			if (host->bus_ops->remove)
				host->bus_ops->remove(host);
			mmc_claim_host(host);
			mmc_detach_bus(host);
			mmc_power_off(host);
			mmc_release_host(host);
			host->pm_flags = 0;
			err = 0;
		}
	}
	mmc_bus_put(host);

	if (!err && !mmc_card_keep_power(host))
		mmc_power_off(host);

out:
	return err;
}

EXPORT_SYMBOL(mmc_suspend_host);

/**
 *	mmc_resume_host - resume a previously suspended host
 *	@host: mmc host
 */
int mmc_resume_host(struct mmc_host *host)
{
	int err = 0;

	mmc_bus_get(host);
	if (mmc_bus_manual_resume(host)) {
		host->bus_resume_flags |= MMC_BUSRESUME_NEEDS_RESUME;
		mmc_bus_put(host);
		return 0;
	}

	if (host->bus_ops && !host->bus_dead) {
		if (!mmc_card_keep_power(host)) {
			mmc_power_up(host);
			mmc_select_voltage(host, host->ocr);
			/*
			 * Tell runtime PM core we just powered up the card,
			 * since it still believes the card is powered off.
			 * Note that currently runtime PM is only enabled
			 * for SDIO cards that are MMC_CAP_POWER_OFF_CARD
			 */
			if (mmc_card_sdio(host->card) &&
			    (host->caps & MMC_CAP_POWER_OFF_CARD)) {
				pm_runtime_disable(&host->card->dev);
				pm_runtime_set_active(&host->card->dev);
				pm_runtime_enable(&host->card->dev);
			}
		}
		BUG_ON(!host->bus_ops->resume);
		err = host->bus_ops->resume(host);
		if (err) {
			pr_warning("%s: error %d during resume "
					    "(card was removed?)\n",
					    mmc_hostname(host), err);
			err = 0;
		}
	}
	host->pm_flags &= ~MMC_PM_KEEP_POWER;
	mmc_bus_put(host);

	return err;
}
EXPORT_SYMBOL(mmc_resume_host);

/* Do the card removal on suspend if card is assumed removeable
 * Do that in pm notifier while userspace isn't yet frozen, so we will be able
   to sync the card.
*/
int mmc_pm_notify(struct notifier_block *notify_block,
					unsigned long mode, void *unused)
{
	struct mmc_host *host = container_of(
		notify_block, struct mmc_host, pm_notify);
	unsigned long flags;


	switch (mode) {
	case PM_HIBERNATION_PREPARE:
	case PM_SUSPEND_PREPARE:

		spin_lock_irqsave(&host->lock, flags);
		if (mmc_bus_needs_resume(host)) {
			spin_unlock_irqrestore(&host->lock, flags);
			break;
		}
		host->rescan_disable = 1;
		host->power_notify_type = MMC_HOST_PW_NOTIFY_SHORT;
		spin_unlock_irqrestore(&host->lock, flags);
		if (cancel_delayed_work_sync(&host->detect))
			wake_unlock(&host->detect_wake_lock);

		if (!host->bus_ops || host->bus_ops->suspend)
			break;

		/* Calling bus_ops->remove() with a claimed host can deadlock */
		if (host->bus_ops->remove)
			host->bus_ops->remove(host);

		mmc_claim_host(host);
		mmc_detach_bus(host);
		mmc_power_off(host);
		mmc_release_host(host);
		host->pm_flags = 0;
		break;

	case PM_POST_SUSPEND:
	case PM_POST_HIBERNATION:
	case PM_POST_RESTORE:

		spin_lock_irqsave(&host->lock, flags);
		if (mmc_bus_manual_resume(host)) {
			spin_unlock_irqrestore(&host->lock, flags);
			break;
		}
		host->rescan_disable = 0;
		host->power_notify_type = MMC_HOST_PW_NOTIFY_LONG;
		spin_unlock_irqrestore(&host->lock, flags);
		mmc_detect_change(host, 0);

	}

	return 0;
}
#endif

#ifdef CONFIG_MMC_EMBEDDED_SDIO
void mmc_set_embedded_sdio_data(struct mmc_host *host,
				struct sdio_cis *cis,
				struct sdio_cccr *cccr,
				struct sdio_embedded_func *funcs,
				int num_funcs)
{
	host->embedded_sdio_data.cis = cis;
	host->embedded_sdio_data.cccr = cccr;
	host->embedded_sdio_data.funcs = funcs;
	host->embedded_sdio_data.num_funcs = num_funcs;
}

EXPORT_SYMBOL(mmc_set_embedded_sdio_data);
#endif

<<<<<<< HEAD
#define MIN_WAIT_MS	5
static int mmc_wait_trans_state(struct mmc_card *card, unsigned int wait_ms)
{
	int waited = 0; 
	int status = 0; 

	mmc_send_status(card, &status, 0);

	while (R1_CURRENT_STATE(status) != R1_STATE_TRAN) {
		if (waited > wait_ms) 
			return 0; 
		mdelay(MIN_WAIT_MS); 
		waited += MIN_WAIT_MS; 
		mmc_send_status(card, &status, 0);
	}
	return waited; 
}

/*
 * Turn the bkops mode ON/OFF.
 */
int mmc_bkops_enable(struct mmc_host *host, u8 value)
{
	struct mmc_card *card = host->card;
	unsigned long flags;
	int err = 0;
	u8 ext_csd[512];

	if (!card)
		return err;

	mmc_claim_host(host);

	/* read ext_csd to get EXT_CSD_BKOPS_EN field value */
	err = mmc_send_ext_csd(card, ext_csd);
	if (err) {
		mmc_wait_trans_state(card, 100); 
		err = mmc_send_ext_csd(card, ext_csd);
		if (err) {
			pr_err("%s: error %d sending ext_csd\n",
					mmc_hostname(card->host), err);
			goto bkops_out;
		}
	}

	/* set value to put EXT_CSD_BKOPS_EN field */
	value |= ext_csd[EXT_CSD_BKOPS_EN] & 0x1;
	err = mmc_switch(card, EXT_CSD_CMD_SET_NORMAL,
			 EXT_CSD_BKOPS_EN, value,
			 card->ext_csd.generic_cmd6_time);
	if (err) {
		pr_err("%s: bkops mode error %d\n", mmc_hostname(host), err);
		goto bkops_out;
	}

	/* read ext_csd again to get EXT_CSD_BKOPS_EN field value */
	mmc_wait_trans_state(card, 20); 
	err = mmc_send_ext_csd(card, ext_csd);

	if (!err) {
		spin_lock_irqsave(&card->bkops_lock, flags);
		card->bkops_enable = ext_csd[EXT_CSD_BKOPS_EN];
		spin_unlock_irqrestore(&card->bkops_lock, flags);
	} else {
		pr_err("%s: error %d confirming ext_csd value\n",
				mmc_hostname(card->host), err);
	}

bkops_out:
	mmc_release_host(host);

	return err;
}
EXPORT_SYMBOL(mmc_bkops_enable);

/**
 * mmc_init_context_info() - init synchronization context
 * @host: mmc host
 *
 * Init struct context_info needed to implement asynchronous
 * request mechanism, used by mmc core, host driver and mmc requests
 * supplier.
 */
void mmc_init_context_info(struct mmc_host *host)
{
	spin_lock_init(&host->context_info.lock);
	host->context_info.is_new_req = false;
	host->context_info.is_done_rcv = false;
	host->context_info.is_waiting_last_req = false;
	init_waitqueue_head(&host->context_info.wait);
}

=======
>>>>>>> f864ae50
static int __init mmc_init(void)
{
	int ret;

	workqueue = alloc_ordered_workqueue("kmmcd", 0);
	if (!workqueue)
		return -ENOMEM;

	ret = mmc_register_bus();
	if (ret)
		goto destroy_workqueue;

	ret = mmc_register_host_class();
	if (ret)
		goto unregister_bus;

	ret = sdio_register_bus();
	if (ret)
		goto unregister_host_class;

	return 0;

unregister_host_class:
	mmc_unregister_host_class();
unregister_bus:
	mmc_unregister_bus();
destroy_workqueue:
	destroy_workqueue(workqueue);

	return ret;
}

static void __exit mmc_exit(void)
{
	sdio_unregister_bus();
	mmc_unregister_host_class();
	mmc_unregister_bus();
	destroy_workqueue(workqueue);
}

subsys_initcall(mmc_init);
module_exit(mmc_exit);

MODULE_LICENSE("GPL");<|MERGE_RESOLUTION|>--- conflicted
+++ resolved
@@ -27,11 +27,8 @@
 #include <linux/fault-inject.h>
 #include <linux/random.h>
 #include <linux/wakelock.h>
-<<<<<<< HEAD
-=======
 
 #include <trace/events/mmc.h>
->>>>>>> f864ae50
 
 #include <linux/mmc/card.h>
 #include <linux/mmc/host.h>
@@ -484,16 +481,9 @@
 	}
 
 	if (!err && areq) {
-<<<<<<< HEAD
 		mmc_add_trace(__MMC_TA_MMC_ISSUE, host->mqrq_cur);
 		start_err = __mmc_start_data_req(host, areq->mrq);
 		mmc_add_trace(__MMC_TA_MMC_DONE, host->mqrq_cur);
-=======
-		trace_mmc_blk_rw_start(areq->mrq->cmd->opcode,
-				       areq->mrq->cmd->arg,
-				       areq->mrq->data);
-		start_err = __mmc_start_req(host, areq->mrq);
->>>>>>> f864ae50
 	}
 
 	if (host->areq)
@@ -1449,18 +1439,10 @@
 		mmc_power_up(host);
 		BUG_ON(!host->bus_ops->resume);
 		host->bus_ops->resume(host);
-<<<<<<< HEAD
 		if (host->bus_ops->detect)
 			host->bus_ops->detect(host);
 	}
 
-=======
-	}
-
-	if (host->bus_ops->detect && !host->bus_dead)
-		host->bus_ops->detect(host);
-
->>>>>>> f864ae50
 	mmc_bus_put(host);
 	printk("%s: Deferred resume completed\n", mmc_hostname(host));
 	return 0;
@@ -1693,20 +1675,10 @@
 {
 	struct mmc_command cmd = {0};
 	unsigned int qty = 0;
-<<<<<<< HEAD
 	unsigned long timeout = 0;
 	int err;
 
 	mmc_add_trace(__MMC_TA_PRE_DONE, card->host->mqrq_cur);
-=======
-	unsigned int fr, nr;
-	int err;
-
-	fr = from;
-	nr = to - from + 1;
-	trace_mmc_blk_erase_start(arg, fr, nr);
-
->>>>>>> f864ae50
 	/*
 	 * qty is used to calculate the erase timeout which depends on how many
 	 * erase groups (or allocation units in SD terminology) are affected.
@@ -2709,7 +2681,6 @@
 EXPORT_SYMBOL(mmc_set_embedded_sdio_data);
 #endif
 
-<<<<<<< HEAD
 #define MIN_WAIT_MS	5
 static int mmc_wait_trans_state(struct mmc_card *card, unsigned int wait_ms)
 {
@@ -2802,8 +2773,6 @@
 	init_waitqueue_head(&host->context_info.wait);
 }
 
-=======
->>>>>>> f864ae50
 static int __init mmc_init(void)
 {
 	int ret;
