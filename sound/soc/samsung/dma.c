/*
 * dma.c  --  ALSA Soc Audio Layer
 *
 * (c) 2006 Wolfson Microelectronics PLC.
 * Graeme Gregory graeme.gregory@wolfsonmicro.com or linux@wolfsonmicro.com
 *
 * Copyright 2004-2005 Simtec Electronics
 *	http://armlinux.simtec.co.uk/
 *	Ben Dooks <ben@simtec.co.uk>
 *
 *  This program is free software; you can redistribute  it and/or modify it
 *  under  the terms of  the GNU General  Public License as published by the
 *  Free Software Foundation;  either version 2 of the  License, or (at your
 *  option) any later version.
 */

#include <linux/slab.h>
#include <linux/dma-mapping.h>
#include <linux/module.h>

#include <sound/soc.h>
#include <sound/pcm_params.h>

#include <asm/dma.h>
#include <mach/hardware.h>
#include <mach/dma.h>
#include <mach/map.h>

#include "dma.h"

#define ST_RUNNING		(1<<0)
#define ST_OPENED		(1<<1)

static atomic_t dram_usage_cnt;

static const struct snd_pcm_hardware dma_hardware = {
	.info			= SNDRV_PCM_INFO_INTERLEAVED |
				    SNDRV_PCM_INFO_BLOCK_TRANSFER |
				    SNDRV_PCM_INFO_MMAP |
				    SNDRV_PCM_INFO_MMAP_VALID,
	.formats		= SNDRV_PCM_FMTBIT_S16_LE |
				    SNDRV_PCM_FMTBIT_U16_LE |
				    SNDRV_PCM_FMTBIT_S24_LE |
				    SNDRV_PCM_FMTBIT_U24_LE |
				    SNDRV_PCM_FMTBIT_U8 |
				    SNDRV_PCM_FMTBIT_S8,
	.channels_min		= 1,
	.channels_max		= 6,
	.buffer_bytes_max	= 128*1024,
	.period_bytes_min	= 128,
	.period_bytes_max	= 64*1024,
	.periods_min		= 2,
	.periods_max		= 128,
	.fifo_size		= 32,
};

struct runtime_data {
	spinlock_t lock;
	int state;
	unsigned int dma_loaded;
	unsigned int dma_period;
	dma_addr_t dma_start;
	dma_addr_t dma_pos;
	dma_addr_t dma_end;
	struct s3c_dma_params *params;
	bool dram_used;
};

static void audio_buffdone(void *data);

/* check_adma_status
 *
 * ADMA status is checked for AP Power mode.
 * return 1 : ADMA use dram area and it is running.
 * return 0 : ADMA has a fine condition to enter Low Power Mode.
 */
int check_adma_status(void)
{
	return atomic_read(&dram_usage_cnt) ? 1 : 0;
}

/* dma_enqueue
 *
 * place a dma buffer onto the queue for the dma system
 * to handle.
 */
static void dma_enqueue(struct snd_pcm_substream *substream)
{
	struct runtime_data *prtd = substream->runtime->private_data;
	dma_addr_t pos = prtd->dma_pos;
	unsigned int limit;
	struct samsung_dma_prep dma_info;

	pr_debug("Entered %s\n", __func__);

	limit = (prtd->dma_end - prtd->dma_start) / prtd->dma_period;

	pr_debug("%s: loaded %d, limit %d\n",
				__func__, prtd->dma_loaded, limit);

	dma_info.cap = (samsung_dma_has_circular() ? DMA_CYCLIC : DMA_SLAVE);
	dma_info.direction =
		(substream->stream == SNDRV_PCM_STREAM_PLAYBACK
		? DMA_MEM_TO_DEV : DMA_DEV_TO_MEM);
	dma_info.fp = audio_buffdone;
	dma_info.fp_param = substream;
	dma_info.period = prtd->dma_period;
	dma_info.len = prtd->dma_period*limit;

	if (samsung_dma_has_infiniteloop()) {
		dma_info.buf = prtd->dma_pos;
		dma_info.infiniteloop = limit;
		prtd->params->ops->prepare(prtd->params->ch, &dma_info);
	} else {
		dma_info.infiniteloop = 0;
		while (prtd->dma_loaded < limit) {
			pr_debug("dma_loaded: %d\n", prtd->dma_loaded);

			if ((pos + dma_info.period) > prtd->dma_end) {
				dma_info.period  = prtd->dma_end - pos;
				pr_debug("%s: corrected dma len %ld\n",
						__func__, dma_info.period);
			}

			dma_info.buf = pos;
			prtd->params->ops->prepare(prtd->params->ch, &dma_info);

			prtd->dma_loaded++;
			pos += prtd->dma_period;
			if (pos >= prtd->dma_end)
				pos = prtd->dma_start;
		}
		prtd->dma_pos = pos;
	}
}

static void audio_buffdone(void *data)
{
	struct snd_pcm_substream *substream = data;
	struct runtime_data *prtd = substream->runtime->private_data;

	pr_debug("Entered %s\n", __func__);

	snd_pcm_period_elapsed(substream);

	if(prtd == NULL)
		return;

	if (!samsung_dma_has_circular()) {
		spin_lock(&prtd->lock);
		prtd->dma_loaded--;
		if (!samsung_dma_has_infiniteloop())
			dma_enqueue(substream);
		spin_unlock(&prtd->lock);
	}
}


static int dma_hw_params(struct snd_pcm_substream *substream,
	struct snd_pcm_hw_params *params)
{
	struct snd_pcm_runtime *runtime = substream->runtime;
	struct runtime_data *prtd = runtime->private_data;
	struct snd_soc_pcm_runtime *rtd = substream->private_data;
	unsigned long totbytes = params_buffer_bytes(params);
	struct s3c_dma_params *dma =
		snd_soc_dai_get_dma_data(rtd->cpu_dai, substream);
	struct samsung_dma_req req;
	struct samsung_dma_config config;

	pr_debug("Entered %s\n", __func__);

	/* return if this is a bufferless transfer e.g.
	 * codec <--> BT codec or GSM modem -- lg FIXME */
	if (!dma)
		return 0;

	/* this may get called several times by oss emulation
	 * with different params -HW */
	if (prtd->params == NULL) {
		/* prepare DMA */
		prtd->params = dma;

		pr_debug("params %p, client %p, channel %d\n", prtd->params,
			prtd->params->client, prtd->params->channel);

		prtd->params->ops = samsung_dma_get_ops();

		req.cap = (samsung_dma_has_circular() ?
			DMA_CYCLIC : DMA_SLAVE);
		req.client = prtd->params->client;
		config.direction =
			(substream->stream == SNDRV_PCM_STREAM_PLAYBACK
			? DMA_MEM_TO_DEV : DMA_DEV_TO_MEM);
		config.width = prtd->params->dma_size;
		config.maxburst = 1;
		config.fifo = prtd->params->dma_addr;
		prtd->params->ch = prtd->params->ops->request(
				prtd->params->channel, &req);
		prtd->params->ops->config(prtd->params->ch, &config);
	}

	snd_pcm_set_runtime_buffer(substream, &substream->dma_buffer);

	runtime->dma_bytes = totbytes;

	spin_lock_irq(&prtd->lock);
	prtd->dma_loaded = 0;
	prtd->dma_period = params_period_bytes(params);
	prtd->dma_start = runtime->dma_addr;
	prtd->dma_pos = prtd->dma_start;
	prtd->dma_end = prtd->dma_start + totbytes;

	if (runtime->dma_addr > EXYNOS_PA_AUDSS)
		prtd->dram_used = true;
	else
		prtd->dram_used = false;

        pr_info("G:%s:DmaAddr=@%x Total=%d PrdSz=%d #Prds=%d dma_area=0x%x\n",
		(substream->stream == SNDRV_PCM_STREAM_PLAYBACK) ? "P" : "C",
		prtd->dma_start, runtime->dma_bytes,
		params_period_bytes(params), params_periods(params),
		(unsigned int)runtime->dma_area);

	spin_unlock_irq(&prtd->lock);

	return 0;
}

static int dma_hw_free(struct snd_pcm_substream *substream)
{
	struct runtime_data *prtd = substream->runtime->private_data;

	pr_debug("Entered %s\n", __func__);

	snd_pcm_set_runtime_buffer(substream, NULL);

	if (prtd->params) {
		prtd->params->ops->flush(prtd->params->ch);
		prtd->params->ops->release(prtd->params->ch,
					prtd->params->client);
		prtd->params = NULL;
	}

	return 0;
}

static int dma_prepare(struct snd_pcm_substream *substream)
{
	struct runtime_data *prtd = substream->runtime->private_data;
	int ret = 0;

	pr_debug("Entered %s\n", __func__);

	/* return if this is a bufferless transfer e.g.
	 * codec <--> BT codec or GSM modem -- lg FIXME */
	if (!prtd->params)
		return 0;

	/* flush the DMA channel */
	prtd->params->ops->flush(prtd->params->ch);

	prtd->dma_loaded = 0;
	prtd->dma_pos = prtd->dma_start;

	/* enqueue dma buffers */
	dma_enqueue(substream);

	return ret;
}

static int dma_trigger(struct snd_pcm_substream *substream, int cmd)
{
	struct runtime_data *prtd = substream->runtime->private_data;
	int ret = 0;

	pr_debug("Entered %s\n", __func__);

	spin_lock(&prtd->lock);

	switch (cmd) {
	case SNDRV_PCM_TRIGGER_START:
		prtd->state |= ST_RUNNING;
		prtd->params->ops->trigger(prtd->params->ch);
		if (prtd->dram_used)
			atomic_inc(&dram_usage_cnt);
		break;

	case SNDRV_PCM_TRIGGER_STOP:
<<<<<<< HEAD
	case SNDRV_PCM_TRIGGER_SUSPEND:
	case SNDRV_PCM_TRIGGER_PAUSE_PUSH:
	        prtd->state &= ~ST_RUNNING;
=======
		prtd->state &= ~ST_RUNNING;
>>>>>>> a7c079f9
		prtd->params->ops->stop(prtd->params->ch);
		if (prtd->dram_used)
			atomic_dec(&dram_usage_cnt);
		break;

	default:
		ret = -EINVAL;
		break;
	}

	spin_unlock(&prtd->lock);

	return ret;
}

static snd_pcm_uframes_t
dma_pointer(struct snd_pcm_substream *substream)
{
	struct snd_pcm_runtime *runtime = substream->runtime;
	struct runtime_data *prtd = runtime->private_data;
	unsigned long res;
	dma_addr_t src, dst;

	pr_debug("Entered %s\n", __func__);

	prtd->params->ops->getposition(prtd->params->ch, &src, &dst);

	if (substream->stream == SNDRV_PCM_STREAM_CAPTURE)
		res = dst - prtd->dma_start;
	else
		res = src - prtd->dma_start;

	pr_debug("Pointer offset: %lu\n", res);

	/* we seem to be getting the odd error from the pcm library due
	 * to out-of-bounds pointers. this is maybe due to the dma engine
	 * not having loaded the new values for the channel before being
	 * called... (todo - fix )
	 */

	if (res >= snd_pcm_lib_buffer_bytes(substream)) {
		if (res == snd_pcm_lib_buffer_bytes(substream))
			res = 0;
	}

	return bytes_to_frames(substream->runtime, res);
}

static int dma_open(struct snd_pcm_substream *substream)
{
	struct snd_pcm_runtime *runtime = substream->runtime;
	struct runtime_data *prtd;

	pr_debug("Entered %s\n", __func__);

	snd_pcm_hw_constraint_integer(runtime, SNDRV_PCM_HW_PARAM_PERIODS);
	snd_soc_set_runtime_hwparams(substream, &dma_hardware);

	prtd = kzalloc(sizeof(struct runtime_data), GFP_KERNEL);
	if (prtd == NULL)
		return -ENOMEM;

	spin_lock_init(&prtd->lock);

	runtime->private_data = prtd;
	return 0;
}

static int dma_close(struct snd_pcm_substream *substream)
{
	struct snd_pcm_runtime *runtime = substream->runtime;
	struct runtime_data *prtd = runtime->private_data;

	pr_debug("Entered %s\n", __func__);

	if (!prtd)
		pr_debug("dma_close called with prtd == NULL\n");

	kfree(prtd);

	return 0;
}

static int dma_mmap(struct snd_pcm_substream *substream,
	struct vm_area_struct *vma)
{
	struct snd_pcm_runtime *runtime = substream->runtime;

	pr_debug("Entered %s\n", __func__);

	return dma_mmap_writecombine(substream->pcm->card->dev, vma,
				     runtime->dma_area,
				     runtime->dma_addr,
				     runtime->dma_bytes);
}

static struct snd_pcm_ops dma_ops = {
	.open		= dma_open,
	.close		= dma_close,
	.ioctl		= snd_pcm_lib_ioctl,
	.hw_params	= dma_hw_params,
	.hw_free	= dma_hw_free,
	.prepare	= dma_prepare,
	.trigger	= dma_trigger,
	.pointer	= dma_pointer,
	.mmap		= dma_mmap,
};

static int preallocate_dma_buffer(struct snd_pcm *pcm, int stream)
{
	struct snd_pcm_substream *substream = pcm->streams[stream].substream;
	struct snd_dma_buffer *buf = &substream->dma_buffer;
	size_t size = dma_hardware.buffer_bytes_max;

	pr_debug("Entered %s\n", __func__);

	buf->dev.type = SNDRV_DMA_TYPE_DEV;
	buf->dev.dev = pcm->card->dev;
	buf->private_data = NULL;
	buf->area = dma_alloc_writecombine(pcm->card->dev, size,
					   &buf->addr, GFP_KERNEL);
	if (!buf->area)
		return -ENOMEM;
	buf->bytes = size;
	return 0;
}

static void dma_free_dma_buffers(struct snd_pcm *pcm)
{
	struct snd_pcm_substream *substream;
	struct snd_dma_buffer *buf;
	int stream;

	pr_debug("Entered %s\n", __func__);

	for (stream = 0; stream < 2; stream++) {
		substream = pcm->streams[stream].substream;
		if (!substream)
			continue;

		buf = &substream->dma_buffer;
		if (!buf->area)
			continue;

		dma_free_writecombine(pcm->card->dev, buf->bytes,
				      buf->area, buf->addr);
		buf->area = NULL;
	}
}

static u64 dma_mask = DMA_BIT_MASK(32);

static int dma_new(struct snd_soc_pcm_runtime *rtd)
{
	struct snd_card *card = rtd->card->snd_card;
	struct snd_pcm *pcm = rtd->pcm;
	int ret = 0;

	pr_debug("Entered %s\n", __func__);

	if (!card->dev->dma_mask)
		card->dev->dma_mask = &dma_mask;
	if (!card->dev->coherent_dma_mask)
		card->dev->coherent_dma_mask = DMA_BIT_MASK(32);

	if (pcm->streams[SNDRV_PCM_STREAM_PLAYBACK].substream) {
		ret = preallocate_dma_buffer(pcm,
			SNDRV_PCM_STREAM_PLAYBACK);
		if (ret)
			goto out;
	}

	if (pcm->streams[SNDRV_PCM_STREAM_CAPTURE].substream) {
		ret = preallocate_dma_buffer(pcm,
			SNDRV_PCM_STREAM_CAPTURE);
		if (ret)
			goto out;
	}
out:
	return ret;
}

static struct snd_soc_platform_driver samsung_asoc_platform = {
	.ops		= &dma_ops,
	.pcm_new	= dma_new,
	.pcm_free	= dma_free_dma_buffers,
};

static int __devinit samsung_asoc_platform_probe(struct platform_device *pdev)
{
	atomic_set(&dram_usage_cnt, 0);

	return snd_soc_register_platform(&pdev->dev, &samsung_asoc_platform);
}

static int __devexit samsung_asoc_platform_remove(struct platform_device *pdev)
{
	snd_soc_unregister_platform(&pdev->dev);
	return 0;
}

static struct platform_driver asoc_dma_driver = {
	.driver = {
		.name = "samsung-audio",
		.owner = THIS_MODULE,
	},

	.probe = samsung_asoc_platform_probe,
	.remove = __devexit_p(samsung_asoc_platform_remove),
};

module_platform_driver(asoc_dma_driver);

MODULE_AUTHOR("Ben Dooks, <ben@simtec.co.uk>");
MODULE_DESCRIPTION("Samsung ASoC DMA Driver");
MODULE_LICENSE("GPL");
MODULE_ALIAS("platform:samsung-audio");<|MERGE_RESOLUTION|>--- conflicted
+++ resolved
@@ -287,13 +287,9 @@
 		break;
 
 	case SNDRV_PCM_TRIGGER_STOP:
-<<<<<<< HEAD
 	case SNDRV_PCM_TRIGGER_SUSPEND:
 	case SNDRV_PCM_TRIGGER_PAUSE_PUSH:
 	        prtd->state &= ~ST_RUNNING;
-=======
-		prtd->state &= ~ST_RUNNING;
->>>>>>> a7c079f9
 		prtd->params->ops->stop(prtd->params->ch);
 		if (prtd->dram_used)
 			atomic_dec(&dram_usage_cnt);
