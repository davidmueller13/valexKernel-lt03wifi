/*
 * linux/fs/ext4/xattr.c
 *
 * Copyright (C) 2001-2003 Andreas Gruenbacher, <agruen@suse.de>
 *
 * Fix by Harrison Xing <harrison@mountainviewdata.com>.
 * Ext4 code with a lot of help from Eric Jarman <ejarman@acm.org>.
 * Extended attributes for symlinks and special files added per
 *  suggestion of Luka Renko <luka.renko@hermes.si>.
 * xattr consolidation Copyright (c) 2004 James Morris <jmorris@redhat.com>,
 *  Red Hat Inc.
 * ea-in-inode support by Alex Tomas <alex@clusterfs.com> aka bzzz
 *  and Andreas Gruenbacher <agruen@suse.de>.
 */

/*
 * Extended attributes are stored directly in inodes (on file systems with
 * inodes bigger than 128 bytes) and on additional disk blocks. The i_file_acl
 * field contains the block number if an inode uses an additional block. All
 * attributes must fit in the inode and one additional block. Blocks that
 * contain the identical set of attributes may be shared among several inodes.
 * Identical blocks are detected by keeping a cache of blocks that have
 * recently been accessed.
 *
 * The attributes in inodes and on blocks have a different header; the entries
 * are stored in the same format:
 *
 *   +------------------+
 *   | header           |
 *   | entry 1          | |
 *   | entry 2          | | growing downwards
 *   | entry 3          | v
 *   | four null bytes  |
 *   | . . .            |
 *   | value 1          | ^
 *   | value 3          | | growing upwards
 *   | value 2          | |
 *   +------------------+
 *
 * The header is followed by multiple entry descriptors. In disk blocks, the
 * entry descriptors are kept sorted. In inodes, they are unsorted. The
 * attribute values are aligned to the end of the block in no specific order.
 *
 * Locking strategy
 * ----------------
 * EXT4_I(inode)->i_file_acl is protected by EXT4_I(inode)->xattr_sem.
 * EA blocks are only changed if they are exclusive to an inode, so
 * holding xattr_sem also means that nothing but the EA block's reference
 * count can change. Multiple writers to the same block are synchronized
 * by the buffer lock.
 */

#include <linux/init.h>
#include <linux/fs.h>
#include <linux/slab.h>
#include <linux/mbcache.h>
#include <linux/quotaops.h>
#include <linux/rwsem.h>
#include "ext4_jbd2.h"
#include "ext4.h"
#include "xattr.h"
#include "acl.h"

#define BHDR(bh) ((struct ext4_xattr_header *)((bh)->b_data))
#define ENTRY(ptr) ((struct ext4_xattr_entry *)(ptr))
#define BFIRST(bh) ENTRY(BHDR(bh)+1)
#define IS_LAST_ENTRY(entry) (*(__u32 *)(entry) == 0)

#ifdef EXT4_XATTR_DEBUG
# define ea_idebug(inode, f...) do { \
		printk(KERN_DEBUG "inode %s:%lu: ", \
			inode->i_sb->s_id, inode->i_ino); \
		printk(f); \
		printk("\n"); \
	} while (0)
# define ea_bdebug(bh, f...) do { \
		char b[BDEVNAME_SIZE]; \
		printk(KERN_DEBUG "block %s:%lu: ", \
			bdevname(bh->b_bdev, b), \
			(unsigned long) bh->b_blocknr); \
		printk(f); \
		printk("\n"); \
	} while (0)
#else
# define ea_idebug(inode, fmt, ...)	no_printk(fmt, ##__VA_ARGS__)
# define ea_bdebug(bh, fmt, ...)	no_printk(fmt, ##__VA_ARGS__)
#endif

static void ext4_xattr_cache_insert(struct buffer_head *);
static struct buffer_head *ext4_xattr_cache_find(struct inode *,
						 struct ext4_xattr_header *,
						 struct mb_cache_entry **);
static void ext4_xattr_rehash(struct ext4_xattr_header *,
			      struct ext4_xattr_entry *);
static int ext4_xattr_list(struct dentry *dentry, char *buffer,
			   size_t buffer_size);

static struct mb_cache *ext4_xattr_cache;

static const struct xattr_handler *ext4_xattr_handler_map[] = {
	[EXT4_XATTR_INDEX_USER]		     = &ext4_xattr_user_handler,
#ifdef CONFIG_EXT4_FS_POSIX_ACL
	[EXT4_XATTR_INDEX_POSIX_ACL_ACCESS]  = &ext4_xattr_acl_access_handler,
	[EXT4_XATTR_INDEX_POSIX_ACL_DEFAULT] = &ext4_xattr_acl_default_handler,
#endif
	[EXT4_XATTR_INDEX_TRUSTED]	     = &ext4_xattr_trusted_handler,
#ifdef CONFIG_EXT4_FS_SECURITY
	[EXT4_XATTR_INDEX_SECURITY]	     = &ext4_xattr_security_handler,
#endif
};

const struct xattr_handler *ext4_xattr_handlers[] = {
	&ext4_xattr_user_handler,
	&ext4_xattr_trusted_handler,
#ifdef CONFIG_EXT4_FS_POSIX_ACL
	&ext4_xattr_acl_access_handler,
	&ext4_xattr_acl_default_handler,
#endif
#ifdef CONFIG_EXT4_FS_SECURITY
	&ext4_xattr_security_handler,
#endif
	NULL
};

static inline const struct xattr_handler *
ext4_xattr_handler(int name_index)
{
	const struct xattr_handler *handler = NULL;

	if (name_index > 0 && name_index < ARRAY_SIZE(ext4_xattr_handler_map))
		handler = ext4_xattr_handler_map[name_index];
	return handler;
}

/*
 * Inode operation listxattr()
 *
 * dentry->d_inode->i_mutex: don't care
 */
ssize_t
ext4_listxattr(struct dentry *dentry, char *buffer, size_t size)
{
	return ext4_xattr_list(dentry, buffer, size);
}

static int
ext4_xattr_check_names(struct ext4_xattr_entry *entry, void *end)
{
	while (!IS_LAST_ENTRY(entry)) {
		struct ext4_xattr_entry *next = EXT4_XATTR_NEXT(entry);
		if ((void *)next >= end)
			return -EIO;
		entry = next;
	}
	return 0;
}

static inline int
ext4_xattr_check_block(struct buffer_head *bh)
{
	if (BHDR(bh)->h_magic != cpu_to_le32(EXT4_XATTR_MAGIC) ||
	    BHDR(bh)->h_blocks != cpu_to_le32(1))
		return -EIO;
	return ext4_xattr_check_names(BFIRST(bh), bh->b_data + bh->b_size);
}

static inline int
ext4_xattr_check_entry(struct ext4_xattr_entry *entry, size_t size)
{
	size_t value_size = le32_to_cpu(entry->e_value_size);

	if (entry->e_value_block != 0 || value_size > size ||
	    le16_to_cpu(entry->e_value_offs) + value_size > size)
		return -EIO;
	return 0;
}

static int
ext4_xattr_find_entry(struct ext4_xattr_entry **pentry, int name_index,
		      const char *name, size_t size, int sorted)
{
	struct ext4_xattr_entry *entry;
	size_t name_len;
	int cmp = 1;

	if (name == NULL)
		return -EINVAL;
	name_len = strlen(name);
	entry = *pentry;
	for (; !IS_LAST_ENTRY(entry); entry = EXT4_XATTR_NEXT(entry)) {
		cmp = name_index - entry->e_name_index;
		if (!cmp)
			cmp = name_len - entry->e_name_len;
		if (!cmp)
			cmp = memcmp(name, entry->e_name, name_len);
		if (cmp <= 0 && (sorted || cmp == 0))
			break;
	}
	*pentry = entry;
	if (!cmp && ext4_xattr_check_entry(entry, size))
			return -EIO;
	return cmp ? -ENODATA : 0;
}

static int
ext4_xattr_block_get(struct inode *inode, int name_index, const char *name,
		     void *buffer, size_t buffer_size)
{
	struct buffer_head *bh = NULL;
	struct ext4_xattr_entry *entry;
	size_t size;
	int error;

	ea_idebug(inode, "name=%d.%s, buffer=%p, buffer_size=%ld",
		  name_index, name, buffer, (long)buffer_size);

	error = -ENODATA;
	if (!EXT4_I(inode)->i_file_acl)
		goto cleanup;
	ea_idebug(inode, "reading block %llu",
		  (unsigned long long)EXT4_I(inode)->i_file_acl);
	bh = sb_bread(inode->i_sb, EXT4_I(inode)->i_file_acl);
	if (!bh)
		goto cleanup;
	ea_bdebug(bh, "b_count=%d, refcount=%d",
		atomic_read(&(bh->b_count)), le32_to_cpu(BHDR(bh)->h_refcount));
	if (ext4_xattr_check_block(bh)) {
bad_block:
		EXT4_ERROR_INODE(inode, "bad block %llu",
				 EXT4_I(inode)->i_file_acl);
		error = -EIO;
		goto cleanup;
	}
	ext4_xattr_cache_insert(bh);
	entry = BFIRST(bh);
	error = ext4_xattr_find_entry(&entry, name_index, name, bh->b_size, 1);
	if (error == -EIO)
		goto bad_block;
	if (error)
		goto cleanup;
	size = le32_to_cpu(entry->e_value_size);
	if (buffer) {
		error = -ERANGE;
		if (size > buffer_size)
			goto cleanup;
		memcpy(buffer, bh->b_data + le16_to_cpu(entry->e_value_offs),
		       size);
	}
	error = size;

cleanup:
	brelse(bh);
	return error;
}

static int
ext4_xattr_ibody_get(struct inode *inode, int name_index, const char *name,
		     void *buffer, size_t buffer_size)
{
	struct ext4_xattr_ibody_header *header;
	struct ext4_xattr_entry *entry;
	struct ext4_inode *raw_inode;
	struct ext4_iloc iloc;
	size_t size;
	void *end;
	int error;

	if (!ext4_test_inode_state(inode, EXT4_STATE_XATTR))
		return -ENODATA;
	error = ext4_get_inode_loc(inode, &iloc);
	if (error)
		return error;
	raw_inode = ext4_raw_inode(&iloc);
	header = IHDR(inode, raw_inode);
	entry = IFIRST(header);
	end = (void *)raw_inode + EXT4_SB(inode->i_sb)->s_inode_size;
	error = ext4_xattr_check_names(entry, end);
	if (error)
		goto cleanup;
	error = ext4_xattr_find_entry(&entry, name_index, name,
				      end - (void *)entry, 0);
	if (error)
		goto cleanup;
	size = le32_to_cpu(entry->e_value_size);
	if (buffer) {
		error = -ERANGE;
		if (size > buffer_size)
			goto cleanup;
		memcpy(buffer, (void *)IFIRST(header) +
		       le16_to_cpu(entry->e_value_offs), size);
	}
	error = size;

cleanup:
	brelse(iloc.bh);
	return error;
}

/*
 * ext4_xattr_get()
 *
 * Copy an extended attribute into the buffer
 * provided, or compute the buffer size required.
 * Buffer is NULL to compute the size of the buffer required.
 *
 * Returns a negative error number on failure, or the number of bytes
 * used / required on success.
 */
int
ext4_xattr_get(struct inode *inode, int name_index, const char *name,
	       void *buffer, size_t buffer_size)
{
	int error;

	down_read(&EXT4_I(inode)->xattr_sem);
	error = ext4_xattr_ibody_get(inode, name_index, name, buffer,
				     buffer_size);
	if (error == -ENODATA)
		error = ext4_xattr_block_get(inode, name_index, name, buffer,
					     buffer_size);
	up_read(&EXT4_I(inode)->xattr_sem);
	return error;
}

static int
ext4_xattr_list_entries(struct dentry *dentry, struct ext4_xattr_entry *entry,
			char *buffer, size_t buffer_size)
{
	size_t rest = buffer_size;

	for (; !IS_LAST_ENTRY(entry); entry = EXT4_XATTR_NEXT(entry)) {
		const struct xattr_handler *handler =
			ext4_xattr_handler(entry->e_name_index);

		if (handler) {
			size_t size = handler->list(dentry, buffer, rest,
						    entry->e_name,
						    entry->e_name_len,
						    handler->flags);
			if (buffer) {
				if (size > rest)
					return -ERANGE;
				buffer += size;
			}
			rest -= size;
		}
	}
	return buffer_size - rest;
}

static int
ext4_xattr_block_list(struct dentry *dentry, char *buffer, size_t buffer_size)
{
	struct inode *inode = dentry->d_inode;
	struct buffer_head *bh = NULL;
	int error;

	ea_idebug(inode, "buffer=%p, buffer_size=%ld",
		  buffer, (long)buffer_size);

	error = 0;
	if (!EXT4_I(inode)->i_file_acl)
		goto cleanup;
	ea_idebug(inode, "reading block %llu",
		  (unsigned long long)EXT4_I(inode)->i_file_acl);
	bh = sb_bread(inode->i_sb, EXT4_I(inode)->i_file_acl);
	error = -EIO;
	if (!bh)
		goto cleanup;
	ea_bdebug(bh, "b_count=%d, refcount=%d",
		atomic_read(&(bh->b_count)), le32_to_cpu(BHDR(bh)->h_refcount));
	if (ext4_xattr_check_block(bh)) {
		EXT4_ERROR_INODE(inode, "bad block %llu",
				 EXT4_I(inode)->i_file_acl);
		error = -EIO;
		goto cleanup;
	}
	ext4_xattr_cache_insert(bh);
	error = ext4_xattr_list_entries(dentry, BFIRST(bh), buffer, buffer_size);

cleanup:
	brelse(bh);

	return error;
}

static int
ext4_xattr_ibody_list(struct dentry *dentry, char *buffer, size_t buffer_size)
{
	struct inode *inode = dentry->d_inode;
	struct ext4_xattr_ibody_header *header;
	struct ext4_inode *raw_inode;
	struct ext4_iloc iloc;
	void *end;
	int error;

	if (!ext4_test_inode_state(inode, EXT4_STATE_XATTR))
		return 0;
	error = ext4_get_inode_loc(inode, &iloc);
	if (error)
		return error;
	raw_inode = ext4_raw_inode(&iloc);
	header = IHDR(inode, raw_inode);
	end = (void *)raw_inode + EXT4_SB(inode->i_sb)->s_inode_size;
	error = ext4_xattr_check_names(IFIRST(header), end);
	if (error)
		goto cleanup;
	error = ext4_xattr_list_entries(dentry, IFIRST(header),
					buffer, buffer_size);

cleanup:
	brelse(iloc.bh);
	return error;
}

/*
 * ext4_xattr_list()
 *
 * Copy a list of attribute names into the buffer
 * provided, or compute the buffer size required.
 * Buffer is NULL to compute the size of the buffer required.
 *
 * Returns a negative error number on failure, or the number of bytes
 * used / required on success.
 */
static int
ext4_xattr_list(struct dentry *dentry, char *buffer, size_t buffer_size)
{
	int ret, ret2;

	down_read(&EXT4_I(dentry->d_inode)->xattr_sem);
	ret = ret2 = ext4_xattr_ibody_list(dentry, buffer, buffer_size);
	if (ret < 0)
		goto errout;
	if (buffer) {
		buffer += ret;
		buffer_size -= ret;
	}
	ret = ext4_xattr_block_list(dentry, buffer, buffer_size);
	if (ret < 0)
		goto errout;
	ret += ret2;
errout:
	up_read(&EXT4_I(dentry->d_inode)->xattr_sem);
	return ret;
}

/*
 * If the EXT4_FEATURE_COMPAT_EXT_ATTR feature of this file system is
 * not set, set it.
 */
static void ext4_xattr_update_super_block(handle_t *handle,
					  struct super_block *sb)
{
	if (EXT4_HAS_COMPAT_FEATURE(sb, EXT4_FEATURE_COMPAT_EXT_ATTR))
		return;

	if (ext4_journal_get_write_access(handle, EXT4_SB(sb)->s_sbh) == 0) {
		EXT4_SET_COMPAT_FEATURE(sb, EXT4_FEATURE_COMPAT_EXT_ATTR);
		ext4_handle_dirty_super(handle, sb);
	}
}

/*
 * Release the xattr block BH: If the reference count is > 1, decrement
 * it; otherwise free the block.
 */
static void
ext4_xattr_release_block(handle_t *handle, struct inode *inode,
			 struct buffer_head *bh)
{
	struct mb_cache_entry *ce = NULL;
	int error = 0;

	ce = mb_cache_entry_get(ext4_xattr_cache, bh->b_bdev, bh->b_blocknr);
	error = ext4_journal_get_write_access(handle, bh);
	if (error)
		goto out;

	lock_buffer(bh);
	if (BHDR(bh)->h_refcount == cpu_to_le32(1)) {
		ea_bdebug(bh, "refcount now=0; freeing");
		if (ce)
			mb_cache_entry_free(ce);
		get_bh(bh);
		ext4_free_blocks(handle, inode, bh, 0, 1,
				 EXT4_FREE_BLOCKS_METADATA |
				 EXT4_FREE_BLOCKS_FORGET);
		unlock_buffer(bh);
	} else {
		le32_add_cpu(&BHDR(bh)->h_refcount, -1);
		if (ce)
			mb_cache_entry_release(ce);
		unlock_buffer(bh);
		error = ext4_handle_dirty_metadata(handle, inode, bh);
		if (IS_SYNC(inode))
			ext4_handle_sync(handle);
		dquot_free_block(inode, EXT4_C2B(EXT4_SB(inode->i_sb), 1));
		ea_bdebug(bh, "refcount now=%d; releasing",
			  le32_to_cpu(BHDR(bh)->h_refcount));
	}
out:
	ext4_std_error(inode->i_sb, error);
	return;
}

/*
 * Find the available free space for EAs. This also returns the total number of
 * bytes used by EA entries.
 */
static size_t ext4_xattr_free_space(struct ext4_xattr_entry *last,
				    size_t *min_offs, void *base, int *total)
{
	for (; !IS_LAST_ENTRY(last); last = EXT4_XATTR_NEXT(last)) {
		*total += EXT4_XATTR_LEN(last->e_name_len);
		if (!last->e_value_block && last->e_value_size) {
			size_t offs = le16_to_cpu(last->e_value_offs);
			if (offs < *min_offs)
				*min_offs = offs;
		}
	}
	return (*min_offs - ((void *)last - base) - sizeof(__u32));
}

struct ext4_xattr_info {
	int name_index;
	const char *name;
	const void *value;
	size_t value_len;
};

struct ext4_xattr_search {
	struct ext4_xattr_entry *first;
	void *base;
	void *end;
	struct ext4_xattr_entry *here;
	int not_found;
};

static int
ext4_xattr_set_entry(struct ext4_xattr_info *i, struct ext4_xattr_search *s)
{
	struct ext4_xattr_entry *last;
	size_t free, min_offs = s->end - s->base, name_len = strlen(i->name);

	/* Compute min_offs and last. */
	last = s->first;
	for (; !IS_LAST_ENTRY(last); last = EXT4_XATTR_NEXT(last)) {
		if (!last->e_value_block && last->e_value_size) {
			size_t offs = le16_to_cpu(last->e_value_offs);
			if (offs < min_offs)
				min_offs = offs;
		}
	}
	free = min_offs - ((void *)last - s->base) - sizeof(__u32);
	if (!s->not_found) {
		if (!s->here->e_value_block && s->here->e_value_size) {
			size_t size = le32_to_cpu(s->here->e_value_size);
			free += EXT4_XATTR_SIZE(size);
		}
		free += EXT4_XATTR_LEN(name_len);
	}
	if (i->value) {
		if (free < EXT4_XATTR_SIZE(i->value_len) ||
		    free < EXT4_XATTR_LEN(name_len) +
			   EXT4_XATTR_SIZE(i->value_len))
			return -ENOSPC;
	}

	if (i->value && s->not_found) {
		/* Insert the new name. */
		size_t size = EXT4_XATTR_LEN(name_len);
		size_t rest = (void *)last - (void *)s->here + sizeof(__u32);
		memmove((void *)s->here + size, s->here, rest);
		memset(s->here, 0, size);
		s->here->e_name_index = i->name_index;
		s->here->e_name_len = name_len;
		memcpy(s->here->e_name, i->name, name_len);
	} else {
		if (!s->here->e_value_block && s->here->e_value_size) {
			void *first_val = s->base + min_offs;
			size_t offs = le16_to_cpu(s->here->e_value_offs);
			void *val = s->base + offs;
			size_t size = EXT4_XATTR_SIZE(
				le32_to_cpu(s->here->e_value_size));

			if (i->value && size == EXT4_XATTR_SIZE(i->value_len)) {
				/* The old and the new value have the same
				   size. Just replace. */
				s->here->e_value_size =
					cpu_to_le32(i->value_len);
				memset(val + size - EXT4_XATTR_PAD, 0,
				       EXT4_XATTR_PAD); /* Clear pad bytes. */
				memcpy(val, i->value, i->value_len);
				return 0;
			}

			/* Remove the old value. */
			memmove(first_val + size, first_val, val - first_val);
			memset(first_val, 0, size);
			s->here->e_value_size = 0;
			s->here->e_value_offs = 0;
			min_offs += size;

			/* Adjust all value offsets. */
			last = s->first;
			while (!IS_LAST_ENTRY(last)) {
				size_t o = le16_to_cpu(last->e_value_offs);
				if (!last->e_value_block &&
				    last->e_value_size && o < offs)
					last->e_value_offs =
						cpu_to_le16(o + size);
				last = EXT4_XATTR_NEXT(last);
			}
		}
		if (!i->value) {
			/* Remove the old name. */
			size_t size = EXT4_XATTR_LEN(name_len);
			last = ENTRY((void *)last - size);
			memmove(s->here, (void *)s->here + size,
				(void *)last - (void *)s->here + sizeof(__u32));
			memset(last, 0, size);
		}
	}

	if (i->value) {
		/* Insert the new value. */
		s->here->e_value_size = cpu_to_le32(i->value_len);
		if (i->value_len) {
			size_t size = EXT4_XATTR_SIZE(i->value_len);
			void *val = s->base + min_offs - size;
			s->here->e_value_offs = cpu_to_le16(min_offs - size);
			memset(val + size - EXT4_XATTR_PAD, 0,
			       EXT4_XATTR_PAD); /* Clear the pad bytes. */
			memcpy(val, i->value, i->value_len);
		}
	}
	return 0;
}

struct ext4_xattr_block_find {
	struct ext4_xattr_search s;
	struct buffer_head *bh;
};

static int
ext4_xattr_block_find(struct inode *inode, struct ext4_xattr_info *i,
		      struct ext4_xattr_block_find *bs)
{
	struct super_block *sb = inode->i_sb;
	int error;

	ea_idebug(inode, "name=%d.%s, value=%p, value_len=%ld",
		  i->name_index, i->name, i->value, (long)i->value_len);

	if (EXT4_I(inode)->i_file_acl) {
		/* The inode already has an extended attribute block. */
		bs->bh = sb_bread(sb, EXT4_I(inode)->i_file_acl);
		error = -EIO;
		if (!bs->bh)
			goto cleanup;
		ea_bdebug(bs->bh, "b_count=%d, refcount=%d",
			atomic_read(&(bs->bh->b_count)),
			le32_to_cpu(BHDR(bs->bh)->h_refcount));
		if (ext4_xattr_check_block(bs->bh)) {
			EXT4_ERROR_INODE(inode, "bad block %llu",
					 EXT4_I(inode)->i_file_acl);
			error = -EIO;
			goto cleanup;
		}
		/* Find the named attribute. */
		bs->s.base = BHDR(bs->bh);
		bs->s.first = BFIRST(bs->bh);
		bs->s.end = bs->bh->b_data + bs->bh->b_size;
		bs->s.here = bs->s.first;
		error = ext4_xattr_find_entry(&bs->s.here, i->name_index,
					      i->name, bs->bh->b_size, 1);
		if (error && error != -ENODATA)
			goto cleanup;
		bs->s.not_found = error;
	}
	error = 0;

cleanup:
	return error;
}

static int
ext4_xattr_block_set(handle_t *handle, struct inode *inode,
		     struct ext4_xattr_info *i,
		     struct ext4_xattr_block_find *bs)
{
	struct super_block *sb = inode->i_sb;
	struct buffer_head *new_bh = NULL;
	struct ext4_xattr_search *s = &bs->s;
	struct mb_cache_entry *ce = NULL;
	int error = 0;

#define header(x) ((struct ext4_xattr_header *)(x))

	if (i->value && i->value_len > sb->s_blocksize)
		return -ENOSPC;
	if (s->base) {
		ce = mb_cache_entry_get(ext4_xattr_cache, bs->bh->b_bdev,
					bs->bh->b_blocknr);
		error = ext4_journal_get_write_access(handle, bs->bh);
		if (error)
			goto cleanup;
		lock_buffer(bs->bh);

		if (header(s->base)->h_refcount == cpu_to_le32(1)) {
			if (ce) {
				mb_cache_entry_free(ce);
				ce = NULL;
			}
			ea_bdebug(bs->bh, "modifying in-place");
			error = ext4_xattr_set_entry(i, s);
			if (!error) {
				if (!IS_LAST_ENTRY(s->first))
					ext4_xattr_rehash(header(s->base),
							  s->here);
				ext4_xattr_cache_insert(bs->bh);
			}
			unlock_buffer(bs->bh);
			if (error == -EIO)
				goto bad_block;
			if (!error)
				error = ext4_handle_dirty_metadata(handle,
								   inode,
								   bs->bh);
			if (error)
				goto cleanup;
			goto inserted;
		} else {
			int offset = (char *)s->here - bs->bh->b_data;

			unlock_buffer(bs->bh);
			ext4_handle_release_buffer(handle, bs->bh);
			if (ce) {
				mb_cache_entry_release(ce);
				ce = NULL;
			}
			ea_bdebug(bs->bh, "cloning");
			s->base = kmalloc(bs->bh->b_size, GFP_NOFS);
			error = -ENOMEM;
			if (s->base == NULL)
				goto cleanup;
			memcpy(s->base, BHDR(bs->bh), bs->bh->b_size);
			s->first = ENTRY(header(s->base)+1);
			header(s->base)->h_refcount = cpu_to_le32(1);
			s->here = ENTRY(s->base + offset);
			s->end = s->base + bs->bh->b_size;
		}
	} else {
		/* Allocate a buffer where we construct the new block. */
		s->base = kzalloc(sb->s_blocksize, GFP_NOFS);
		/* assert(header == s->base) */
		error = -ENOMEM;
		if (s->base == NULL)
			goto cleanup;
		header(s->base)->h_magic = cpu_to_le32(EXT4_XATTR_MAGIC);
		header(s->base)->h_blocks = cpu_to_le32(1);
		header(s->base)->h_refcount = cpu_to_le32(1);
		s->first = ENTRY(header(s->base)+1);
		s->here = ENTRY(header(s->base)+1);
		s->end = s->base + sb->s_blocksize;
	}

	error = ext4_xattr_set_entry(i, s);
	if (error == -EIO)
		goto bad_block;
	if (error)
		goto cleanup;
	if (!IS_LAST_ENTRY(s->first))
		ext4_xattr_rehash(header(s->base), s->here);

inserted:
	if (!IS_LAST_ENTRY(s->first)) {
		new_bh = ext4_xattr_cache_find(inode, header(s->base), &ce);
		if (new_bh) {
			/* We found an identical block in the cache. */
			if (new_bh == bs->bh)
				ea_bdebug(new_bh, "keeping");
			else {
				/* The old block is released after updating
				   the inode. */
				error = dquot_alloc_block(inode,
						EXT4_C2B(EXT4_SB(sb), 1));
				if (error)
					goto cleanup;
				error = ext4_journal_get_write_access(handle,
								      new_bh);
				if (error)
					goto cleanup_dquot;
				lock_buffer(new_bh);
				le32_add_cpu(&BHDR(new_bh)->h_refcount, 1);
				ea_bdebug(new_bh, "reusing; refcount now=%d",
					le32_to_cpu(BHDR(new_bh)->h_refcount));
				unlock_buffer(new_bh);
				error = ext4_handle_dirty_metadata(handle,
								   inode,
								   new_bh);
				if (error)
					goto cleanup_dquot;
			}
			mb_cache_entry_release(ce);
			ce = NULL;
		} else if (bs->bh && s->base == bs->bh->b_data) {
			/* We were modifying this block in-place. */
			ea_bdebug(bs->bh, "keeping this block");
			new_bh = bs->bh;
			get_bh(new_bh);
		} else {
			/* We need to allocate a new block */
			ext4_fsblk_t goal, block;

			goal = ext4_group_first_block_no(sb,
						EXT4_I(inode)->i_block_group);

			/* non-extent files can't have physical blocks past 2^32 */
			if (!(ext4_test_inode_flag(inode, EXT4_INODE_EXTENTS)))
				goal = goal & EXT4_MAX_BLOCK_FILE_PHYS;

			/*
			 * take i_data_sem because we will test
			 * i_delalloc_reserved_flag in ext4_mb_new_blocks
			 */
			down_read((&EXT4_I(inode)->i_data_sem));
			block = ext4_new_meta_blocks(handle, inode, goal, 0,
						     NULL, &error);
			up_read((&EXT4_I(inode)->i_data_sem));
			if (error)
				goto cleanup;

			if (!(ext4_test_inode_flag(inode, EXT4_INODE_EXTENTS)))
				BUG_ON(block > EXT4_MAX_BLOCK_FILE_PHYS);

			ea_idebug(inode, "creating block %llu",
				  (unsigned long long)block);

			new_bh = sb_getblk(sb, block);
			if (!new_bh) {
getblk_failed:
				ext4_free_blocks(handle, inode, NULL, block, 1,
						 EXT4_FREE_BLOCKS_METADATA);
				error = -EIO;
				goto cleanup;
			}
			lock_buffer(new_bh);
			error = ext4_journal_get_create_access(handle, new_bh);
			if (error) {
				unlock_buffer(new_bh);
				goto getblk_failed;
			}
			memcpy(new_bh->b_data, s->base, new_bh->b_size);
			set_buffer_uptodate(new_bh);
			unlock_buffer(new_bh);
			ext4_xattr_cache_insert(new_bh);
			error = ext4_handle_dirty_metadata(handle,
							   inode, new_bh);
			if (error)
				goto cleanup;
		}
	}

	/* Update the inode. */
	EXT4_I(inode)->i_file_acl = new_bh ? new_bh->b_blocknr : 0;

	/* Drop the previous xattr block. */
	if (bs->bh && bs->bh != new_bh)
		ext4_xattr_release_block(handle, inode, bs->bh);
	error = 0;

cleanup:
	if (ce)
		mb_cache_entry_release(ce);
	brelse(new_bh);
	if (!(bs->bh && s->base == bs->bh->b_data))
		kfree(s->base);

	return error;

cleanup_dquot:
	dquot_free_block(inode, EXT4_C2B(EXT4_SB(sb), 1));
	goto cleanup;

bad_block:
	EXT4_ERROR_INODE(inode, "bad block %llu",
			 EXT4_I(inode)->i_file_acl);
	goto cleanup;

#undef header
}

struct ext4_xattr_ibody_find {
	struct ext4_xattr_search s;
	struct ext4_iloc iloc;
};

static int
ext4_xattr_ibody_find(struct inode *inode, struct ext4_xattr_info *i,
		      struct ext4_xattr_ibody_find *is)
{
	struct ext4_xattr_ibody_header *header;
	struct ext4_inode *raw_inode;
	int error;

	if (EXT4_I(inode)->i_extra_isize == 0)
		return 0;
	raw_inode = ext4_raw_inode(&is->iloc);
	header = IHDR(inode, raw_inode);
	is->s.base = is->s.first = IFIRST(header);
	is->s.here = is->s.first;
	is->s.end = (void *)raw_inode + EXT4_SB(inode->i_sb)->s_inode_size;
	if (ext4_test_inode_state(inode, EXT4_STATE_XATTR)) {
		error = ext4_xattr_check_names(IFIRST(header), is->s.end);
		if (error)
			return error;
		/* Find the named attribute. */
		error = ext4_xattr_find_entry(&is->s.here, i->name_index,
					      i->name, is->s.end -
					      (void *)is->s.base, 0);
		if (error && error != -ENODATA)
			return error;
		is->s.not_found = error;
	}
	return 0;
}

static int
ext4_xattr_ibody_set(handle_t *handle, struct inode *inode,
		     struct ext4_xattr_info *i,
		     struct ext4_xattr_ibody_find *is)
{
	struct ext4_xattr_ibody_header *header;
	struct ext4_xattr_search *s = &is->s;
	int error;

	if (EXT4_I(inode)->i_extra_isize == 0)
		return -ENOSPC;
	error = ext4_xattr_set_entry(i, s);
	if (error)
		return error;
	header = IHDR(inode, ext4_raw_inode(&is->iloc));
	if (!IS_LAST_ENTRY(s->first)) {
		header->h_magic = cpu_to_le32(EXT4_XATTR_MAGIC);
		ext4_set_inode_state(inode, EXT4_STATE_XATTR);
	} else {
		header->h_magic = cpu_to_le32(0);
		ext4_clear_inode_state(inode, EXT4_STATE_XATTR);
	}
	return 0;
}

/*
 * ext4_xattr_set_handle()
 *
 * Create, replace or remove an extended attribute for this inode.  Value
 * is NULL to remove an existing extended attribute, and non-NULL to
 * either replace an existing extended attribute, or create a new extended
 * attribute. The flags XATTR_REPLACE and XATTR_CREATE
 * specify that an extended attribute must exist and must not exist
 * previous to the call, respectively.
 *
 * Returns 0, or a negative error number on failure.
 */
int
ext4_xattr_set_handle(handle_t *handle, struct inode *inode, int name_index,
		      const char *name, const void *value, size_t value_len,
		      int flags)
{
	struct ext4_xattr_info i = {
		.name_index = name_index,
		.name = name,
		.value = value,
		.value_len = value_len,

	};
	struct ext4_xattr_ibody_find is = {
		.s = { .not_found = -ENODATA, },
	};
	struct ext4_xattr_block_find bs = {
		.s = { .not_found = -ENODATA, },
	};
	unsigned long no_expand;
	int error;

	if (!name)
		return -EINVAL;
	if (strlen(name) > 255)
		return -ERANGE;
	down_write(&EXT4_I(inode)->xattr_sem);
	no_expand = ext4_test_inode_state(inode, EXT4_STATE_NO_EXPAND);
	ext4_set_inode_state(inode, EXT4_STATE_NO_EXPAND);

	error = ext4_reserve_inode_write(handle, inode, &is.iloc);
	if (error)
		goto cleanup;

	if (ext4_test_inode_state(inode, EXT4_STATE_NEW)) {
		struct ext4_inode *raw_inode = ext4_raw_inode(&is.iloc);
		memset(raw_inode, 0, EXT4_SB(inode->i_sb)->s_inode_size);
		ext4_clear_inode_state(inode, EXT4_STATE_NEW);
	}

	error = ext4_xattr_ibody_find(inode, &i, &is);
	if (error)
		goto cleanup;
	if (is.s.not_found)
		error = ext4_xattr_block_find(inode, &i, &bs);
	if (error)
		goto cleanup;
	if (is.s.not_found && bs.s.not_found) {
		error = -ENODATA;
		if (flags & XATTR_REPLACE)
			goto cleanup;
		error = 0;
		if (!value)
			goto cleanup;
	} else {
		error = -EEXIST;
		if (flags & XATTR_CREATE)
			goto cleanup;
	}
	if (!value) {
		if (!is.s.not_found)
			error = ext4_xattr_ibody_set(handle, inode, &i, &is);
		else if (!bs.s.not_found)
			error = ext4_xattr_block_set(handle, inode, &i, &bs);
	} else {
		error = ext4_xattr_ibody_set(handle, inode, &i, &is);
		if (!error && !bs.s.not_found) {
			i.value = NULL;
			error = ext4_xattr_block_set(handle, inode, &i, &bs);
		} else if (error == -ENOSPC) {
			if (EXT4_I(inode)->i_file_acl && !bs.s.base) {
				error = ext4_xattr_block_find(inode, &i, &bs);
				if (error)
					goto cleanup;
			}
			error = ext4_xattr_block_set(handle, inode, &i, &bs);
			if (error)
				goto cleanup;
			if (!is.s.not_found) {
				i.value = NULL;
				error = ext4_xattr_ibody_set(handle, inode, &i,
							     &is);
			}
		}
	}
	if (!error) {
		ext4_xattr_update_super_block(handle, inode->i_sb);
		inode->i_ctime = ext4_current_time(inode);
		if (!value)
			ext4_clear_inode_state(inode, EXT4_STATE_NO_EXPAND);
		error = ext4_mark_iloc_dirty(handle, inode, &is.iloc);
		/*
		 * The bh is consumed by ext4_mark_iloc_dirty, even with
		 * error != 0.
		 */
		is.iloc.bh = NULL;
		if (IS_SYNC(inode))
			ext4_handle_sync(handle);
	}

cleanup:
	brelse(is.iloc.bh);
	brelse(bs.bh);
	if (no_expand == 0)
		ext4_clear_inode_state(inode, EXT4_STATE_NO_EXPAND);
	up_write(&EXT4_I(inode)->xattr_sem);
	return error;
}

/*
 * ext4_xattr_set()
 *
 * Like ext4_xattr_set_handle, but start from an inode. This extended
 * attribute modification is a filesystem transaction by itself.
 *
 * Returns 0, or a negative error number on failure.
 */
int
ext4_xattr_set(struct inode *inode, int name_index, const char *name,
	       const void *value, size_t value_len, int flags)
{
	handle_t *handle;
	int error, retries = 0;

retry:
	handle = ext4_journal_start(inode, EXT4_DATA_TRANS_BLOCKS(inode->i_sb));
	if (IS_ERR(handle)) {
		error = PTR_ERR(handle);
	} else {
		int error2;

		error = ext4_xattr_set_handle(handle, inode, name_index, name,
					      value, value_len, flags);
		error2 = ext4_journal_stop(handle);
		if (error == -ENOSPC &&
		    ext4_should_retry_alloc(inode->i_sb, &retries))
			goto retry;
		if (error == 0)
			error = error2;
	}

	return error;
}

/*
 * Shift the EA entries in the inode to create space for the increased
 * i_extra_isize.
 */
static void ext4_xattr_shift_entries(struct ext4_xattr_entry *entry,
				     int value_offs_shift, void *to,
				     void *from, size_t n, int blocksize)
{
	struct ext4_xattr_entry *last = entry;
	int new_offs;

	/* Adjust the value offsets of the entries */
	for (; !IS_LAST_ENTRY(last); last = EXT4_XATTR_NEXT(last)) {
		if (!last->e_value_block && last->e_value_size) {
			new_offs = le16_to_cpu(last->e_value_offs) +
							value_offs_shift;
			BUG_ON(new_offs + le32_to_cpu(last->e_value_size)
				 > blocksize);
			last->e_value_offs = cpu_to_le16(new_offs);
		}
	}
	/* Shift the entries by n bytes */
	memmove(to, from, n);
}

/*
 * Expand an inode by new_extra_isize bytes when EAs are present.
 * Returns 0 on success or negative error number on failure.
 */
int ext4_expand_extra_isize_ea(struct inode *inode, int new_extra_isize,
			       struct ext4_inode *raw_inode, handle_t *handle)
{
	struct ext4_xattr_ibody_header *header;
	struct ext4_xattr_entry *entry, *last, *first;
	struct buffer_head *bh = NULL;
	struct ext4_xattr_ibody_find *is = NULL;
	struct ext4_xattr_block_find *bs = NULL;
	char *buffer = NULL, *b_entry_name = NULL;
	size_t min_offs, free;
	int total_ino, total_blk = 0;
	void *base, *start, *end;
	int extra_isize = 0, error = 0, tried_min_extra_isize = 0;
	int s_min_extra_isize = le16_to_cpu(EXT4_SB(inode->i_sb)->s_es->s_min_extra_isize);

	down_write(&EXT4_I(inode)->xattr_sem);
retry:
	if (EXT4_I(inode)->i_extra_isize >= new_extra_isize) {
		up_write(&EXT4_I(inode)->xattr_sem);
		return 0;
	}

	header = IHDR(inode, raw_inode);
	entry = IFIRST(header);

	/*
	 * Check if enough free space is available in the inode to shift the
	 * entries ahead by new_extra_isize.
	 */

	base = start = entry;
	end = (void *)raw_inode + EXT4_SB(inode->i_sb)->s_inode_size;
	min_offs = end - base;
	last = entry;
	total_ino = sizeof(struct ext4_xattr_ibody_header);

	free = ext4_xattr_free_space(last, &min_offs, base, &total_ino);
	if (free >= new_extra_isize) {
		entry = IFIRST(header);
		ext4_xattr_shift_entries(entry,	EXT4_I(inode)->i_extra_isize
				- new_extra_isize, (void *)raw_inode +
				EXT4_GOOD_OLD_INODE_SIZE + new_extra_isize,
				(void *)header, total_ino,
				inode->i_sb->s_blocksize);
		EXT4_I(inode)->i_extra_isize = new_extra_isize;
		error = 0;
		goto cleanup;
	}

	/*
	 * Enough free space isn't available in the inode, check if
	 * EA block can hold new_extra_isize bytes.
	 */
	if (EXT4_I(inode)->i_file_acl) {
		bh = sb_bread(inode->i_sb, EXT4_I(inode)->i_file_acl);
		error = -EIO;
		if (!bh)
			goto cleanup;
		if (ext4_xattr_check_block(bh)) {
			EXT4_ERROR_INODE(inode, "bad block %llu",
					 EXT4_I(inode)->i_file_acl);
			error = -EIO;
			goto cleanup;
		}
		base = BHDR(bh);
		first = BFIRST(bh);
		end = bh->b_data + bh->b_size;
		min_offs = end - base;
		free = ext4_xattr_free_space(first, &min_offs, base,
					     &total_blk);
		if (free < new_extra_isize) {
			if (!tried_min_extra_isize && s_min_extra_isize) {
				tried_min_extra_isize++;
				new_extra_isize = s_min_extra_isize;
				brelse(bh);
				goto retry;
			}
			error = -1;
			goto cleanup;
		}
	} else {
		free = inode->i_sb->s_blocksize;
	}

	while (new_extra_isize > 0) {
		size_t offs, size, entry_size;
		struct ext4_xattr_entry *small_entry = NULL;
		struct ext4_xattr_info i = {
			.value = NULL,
			.value_len = 0,
		};
		unsigned int total_size;  /* EA entry size + value size */
		unsigned int shift_bytes; /* No. of bytes to shift EAs by? */
		unsigned int min_total_size = ~0U;

		is = kzalloc(sizeof(struct ext4_xattr_ibody_find), GFP_NOFS);
		bs = kzalloc(sizeof(struct ext4_xattr_block_find), GFP_NOFS);
		if (!is || !bs) {
			error = -ENOMEM;
			goto cleanup;
		}

		is->s.not_found = -ENODATA;
		bs->s.not_found = -ENODATA;
		is->iloc.bh = NULL;
		bs->bh = NULL;

		last = IFIRST(header);
		/* Find the entry best suited to be pushed into EA block */
		entry = NULL;
		for (; !IS_LAST_ENTRY(last); last = EXT4_XATTR_NEXT(last)) {
			total_size =
			EXT4_XATTR_SIZE(le32_to_cpu(last->e_value_size)) +
					EXT4_XATTR_LEN(last->e_name_len);
			if (total_size <= free && total_size < min_total_size) {
				if (total_size < new_extra_isize) {
					small_entry = last;
				} else {
					entry = last;
					min_total_size = total_size;
				}
			}
		}

		if (entry == NULL) {
			if (small_entry) {
				entry = small_entry;
			} else {
				if (!tried_min_extra_isize &&
				    s_min_extra_isize) {
					tried_min_extra_isize++;
					new_extra_isize = s_min_extra_isize;
					kfree(is); is = NULL;
					kfree(bs); bs = NULL;
<<<<<<< HEAD
					brelse(bh); bh = NULL;
=======
					brelse(bh);
>>>>>>> 44d19f5a
					goto retry;
				}
				error = -1;
				goto cleanup;
			}
		}
		offs = le16_to_cpu(entry->e_value_offs);
		size = le32_to_cpu(entry->e_value_size);
		entry_size = EXT4_XATTR_LEN(entry->e_name_len);
		i.name_index = entry->e_name_index,
		buffer = kmalloc(EXT4_XATTR_SIZE(size), GFP_NOFS);
		b_entry_name = kmalloc(entry->e_name_len + 1, GFP_NOFS);
		if (!buffer || !b_entry_name) {
			error = -ENOMEM;
			goto cleanup;
		}
		/* Save the entry name and the entry value */
		memcpy(buffer, (void *)IFIRST(header) + offs,
		       EXT4_XATTR_SIZE(size));
		memcpy(b_entry_name, entry->e_name, entry->e_name_len);
		b_entry_name[entry->e_name_len] = '\0';
		i.name = b_entry_name;

		error = ext4_get_inode_loc(inode, &is->iloc);
		if (error)
			goto cleanup;

		error = ext4_xattr_ibody_find(inode, &i, is);
		if (error)
			goto cleanup;

		/* Remove the chosen entry from the inode */
		error = ext4_xattr_ibody_set(handle, inode, &i, is);
		if (error)
			goto cleanup;

		entry = IFIRST(header);
		if (entry_size + EXT4_XATTR_SIZE(size) >= new_extra_isize)
			shift_bytes = new_extra_isize;
		else
			shift_bytes = entry_size + size;
		/* Adjust the offsets and shift the remaining entries ahead */
		ext4_xattr_shift_entries(entry, EXT4_I(inode)->i_extra_isize -
			shift_bytes, (void *)raw_inode +
			EXT4_GOOD_OLD_INODE_SIZE + extra_isize + shift_bytes,
			(void *)header, total_ino - entry_size,
			inode->i_sb->s_blocksize);

		extra_isize += shift_bytes;
		new_extra_isize -= shift_bytes;
		EXT4_I(inode)->i_extra_isize = extra_isize;

		i.name = b_entry_name;
		i.value = buffer;
		i.value_len = size;
		error = ext4_xattr_block_find(inode, &i, bs);
		if (error)
			goto cleanup;

		/* Add entry which was removed from the inode into the block */
		error = ext4_xattr_block_set(handle, inode, &i, bs);
		if (error)
			goto cleanup;
		kfree(b_entry_name);
		kfree(buffer);
		b_entry_name = NULL;
		buffer = NULL;
		brelse(is->iloc.bh);
		kfree(is);
		kfree(bs);
	}
	brelse(bh);
	up_write(&EXT4_I(inode)->xattr_sem);
	return 0;

cleanup:
	kfree(b_entry_name);
	kfree(buffer);
	if (is)
		brelse(is->iloc.bh);
	kfree(is);
	kfree(bs);
	brelse(bh);
	up_write(&EXT4_I(inode)->xattr_sem);
	return error;
}



/*
 * ext4_xattr_delete_inode()
 *
 * Free extended attribute resources associated with this inode. This
 * is called immediately before an inode is freed. We have exclusive
 * access to the inode.
 */
void
ext4_xattr_delete_inode(handle_t *handle, struct inode *inode)
{
	struct buffer_head *bh = NULL;

	if (!EXT4_I(inode)->i_file_acl)
		goto cleanup;
	bh = sb_bread(inode->i_sb, EXT4_I(inode)->i_file_acl);
	if (!bh) {
		EXT4_ERROR_INODE(inode, "block %llu read error",
				 EXT4_I(inode)->i_file_acl);
		goto cleanup;
	}
	if (BHDR(bh)->h_magic != cpu_to_le32(EXT4_XATTR_MAGIC) ||
	    BHDR(bh)->h_blocks != cpu_to_le32(1)) {
		EXT4_ERROR_INODE(inode, "bad block %llu",
				 EXT4_I(inode)->i_file_acl);
		goto cleanup;
	}
	ext4_xattr_release_block(handle, inode, bh);
	EXT4_I(inode)->i_file_acl = 0;

cleanup:
	brelse(bh);
}

/*
 * ext4_xattr_put_super()
 *
 * This is called when a file system is unmounted.
 */
void
ext4_xattr_put_super(struct super_block *sb)
{
	mb_cache_shrink(sb->s_bdev);
}

/*
 * ext4_xattr_cache_insert()
 *
 * Create a new entry in the extended attribute cache, and insert
 * it unless such an entry is already in the cache.
 *
 * Returns 0, or a negative error number on failure.
 */
static void
ext4_xattr_cache_insert(struct buffer_head *bh)
{
	__u32 hash = le32_to_cpu(BHDR(bh)->h_hash);
	struct mb_cache_entry *ce;
	int error;

	ce = mb_cache_entry_alloc(ext4_xattr_cache, GFP_NOFS);
	if (!ce) {
		ea_bdebug(bh, "out of memory");
		return;
	}
	error = mb_cache_entry_insert(ce, bh->b_bdev, bh->b_blocknr, hash);
	if (error) {
		mb_cache_entry_free(ce);
		if (error == -EBUSY) {
			ea_bdebug(bh, "already in cache");
			error = 0;
		}
	} else {
		ea_bdebug(bh, "inserting [%x]", (int)hash);
		mb_cache_entry_release(ce);
	}
}

/*
 * ext4_xattr_cmp()
 *
 * Compare two extended attribute blocks for equality.
 *
 * Returns 0 if the blocks are equal, 1 if they differ, and
 * a negative error number on errors.
 */
static int
ext4_xattr_cmp(struct ext4_xattr_header *header1,
	       struct ext4_xattr_header *header2)
{
	struct ext4_xattr_entry *entry1, *entry2;

	entry1 = ENTRY(header1+1);
	entry2 = ENTRY(header2+1);
	while (!IS_LAST_ENTRY(entry1)) {
		if (IS_LAST_ENTRY(entry2))
			return 1;
		if (entry1->e_hash != entry2->e_hash ||
		    entry1->e_name_index != entry2->e_name_index ||
		    entry1->e_name_len != entry2->e_name_len ||
		    entry1->e_value_size != entry2->e_value_size ||
		    memcmp(entry1->e_name, entry2->e_name, entry1->e_name_len))
			return 1;
		if (entry1->e_value_block != 0 || entry2->e_value_block != 0)
			return -EIO;
		if (memcmp((char *)header1 + le16_to_cpu(entry1->e_value_offs),
			   (char *)header2 + le16_to_cpu(entry2->e_value_offs),
			   le32_to_cpu(entry1->e_value_size)))
			return 1;

		entry1 = EXT4_XATTR_NEXT(entry1);
		entry2 = EXT4_XATTR_NEXT(entry2);
	}
	if (!IS_LAST_ENTRY(entry2))
		return 1;
	return 0;
}

/*
 * ext4_xattr_cache_find()
 *
 * Find an identical extended attribute block.
 *
 * Returns a pointer to the block found, or NULL if such a block was
 * not found or an error occurred.
 */
static struct buffer_head *
ext4_xattr_cache_find(struct inode *inode, struct ext4_xattr_header *header,
		      struct mb_cache_entry **pce)
{
	__u32 hash = le32_to_cpu(header->h_hash);
	struct mb_cache_entry *ce;

	if (!header->h_hash)
		return NULL;  /* never share */
	ea_idebug(inode, "looking for cached blocks [%x]", (int)hash);
again:
	ce = mb_cache_entry_find_first(ext4_xattr_cache, inode->i_sb->s_bdev,
				       hash);
	while (ce) {
		struct buffer_head *bh;

		if (IS_ERR(ce)) {
			if (PTR_ERR(ce) == -EAGAIN)
				goto again;
			break;
		}
		bh = sb_bread(inode->i_sb, ce->e_block);
		if (!bh) {
			EXT4_ERROR_INODE(inode, "block %lu read error",
					 (unsigned long) ce->e_block);
		} else if (le32_to_cpu(BHDR(bh)->h_refcount) >=
				EXT4_XATTR_REFCOUNT_MAX) {
			ea_idebug(inode, "block %lu refcount %d>=%d",
				  (unsigned long) ce->e_block,
				  le32_to_cpu(BHDR(bh)->h_refcount),
					  EXT4_XATTR_REFCOUNT_MAX);
		} else if (ext4_xattr_cmp(header, BHDR(bh)) == 0) {
			*pce = ce;
			return bh;
		}
		brelse(bh);
		ce = mb_cache_entry_find_next(ce, inode->i_sb->s_bdev, hash);
	}
	return NULL;
}

#define NAME_HASH_SHIFT 5
#define VALUE_HASH_SHIFT 16

/*
 * ext4_xattr_hash_entry()
 *
 * Compute the hash of an extended attribute.
 */
static inline void ext4_xattr_hash_entry(struct ext4_xattr_header *header,
					 struct ext4_xattr_entry *entry)
{
	__u32 hash = 0;
	char *name = entry->e_name;
	int n;

	for (n = 0; n < entry->e_name_len; n++) {
		hash = (hash << NAME_HASH_SHIFT) ^
		       (hash >> (8*sizeof(hash) - NAME_HASH_SHIFT)) ^
		       *name++;
	}

	if (entry->e_value_block == 0 && entry->e_value_size != 0) {
		__le32 *value = (__le32 *)((char *)header +
			le16_to_cpu(entry->e_value_offs));
		for (n = (le32_to_cpu(entry->e_value_size) +
		     EXT4_XATTR_ROUND) >> EXT4_XATTR_PAD_BITS; n; n--) {
			hash = (hash << VALUE_HASH_SHIFT) ^
			       (hash >> (8*sizeof(hash) - VALUE_HASH_SHIFT)) ^
			       le32_to_cpu(*value++);
		}
	}
	entry->e_hash = cpu_to_le32(hash);
}

#undef NAME_HASH_SHIFT
#undef VALUE_HASH_SHIFT

#define BLOCK_HASH_SHIFT 16

/*
 * ext4_xattr_rehash()
 *
 * Re-compute the extended attribute hash value after an entry has changed.
 */
static void ext4_xattr_rehash(struct ext4_xattr_header *header,
			      struct ext4_xattr_entry *entry)
{
	struct ext4_xattr_entry *here;
	__u32 hash = 0;

	ext4_xattr_hash_entry(header, entry);
	here = ENTRY(header+1);
	while (!IS_LAST_ENTRY(here)) {
		if (!here->e_hash) {
			/* Block is not shared if an entry's hash value == 0 */
			hash = 0;
			break;
		}
		hash = (hash << BLOCK_HASH_SHIFT) ^
		       (hash >> (8*sizeof(hash) - BLOCK_HASH_SHIFT)) ^
		       le32_to_cpu(here->e_hash);
		here = EXT4_XATTR_NEXT(here);
	}
	header->h_hash = cpu_to_le32(hash);
}

#undef BLOCK_HASH_SHIFT

int __init
ext4_init_xattr(void)
{
	ext4_xattr_cache = mb_cache_create("ext4_xattr", 6);
	if (!ext4_xattr_cache)
		return -ENOMEM;
	return 0;
}

void
ext4_exit_xattr(void)
{
	if (ext4_xattr_cache)
		mb_cache_destroy(ext4_xattr_cache);
	ext4_xattr_cache = NULL;
}<|MERGE_RESOLUTION|>--- conflicted
+++ resolved
@@ -1270,11 +1270,7 @@
 					new_extra_isize = s_min_extra_isize;
 					kfree(is); is = NULL;
 					kfree(bs); bs = NULL;
-<<<<<<< HEAD
-					brelse(bh); bh = NULL;
-=======
 					brelse(bh);
->>>>>>> 44d19f5a
 					goto retry;
 				}
 				error = -1;
