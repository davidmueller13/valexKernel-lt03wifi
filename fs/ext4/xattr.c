--- conflicted
+++ resolved
@@ -1268,14 +1268,9 @@
 				    s_min_extra_isize) {
 					tried_min_extra_isize++;
 					new_extra_isize = s_min_extra_isize;
-<<<<<<< HEAD
-					kfree(is);
-					kfree(bs);
-					brelse(bh);
-=======
 					kfree(is); is = NULL;
 					kfree(bs); bs = NULL;
->>>>>>> 3cebd793
+					brelse(bh); bh = NULL;
 					goto retry;
 				}
 				error = -1;
