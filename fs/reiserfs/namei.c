--- conflicted
+++ resolved
@@ -559,13 +559,8 @@
 	return 0;
 }
 
-<<<<<<< HEAD
-/* utility function that does setup for reiserfs_new_inode.  
+/* utility function that does setup for reiserfs_new_inode.
 ** vfs_dq_init needs lots of credits so it's better to have it
-=======
-/* utility function that does setup for reiserfs_new_inode.
-** DQUOT_INIT needs lots of credits so it's better to have it
->>>>>>> ee93961b
 ** outside of a transaction, so we had to pull some bits of
 ** reiserfs_new_inode out into this func.
 */
