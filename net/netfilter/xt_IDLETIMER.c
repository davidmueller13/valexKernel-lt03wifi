/*
 * linux/net/netfilter/xt_IDLETIMER.c
 *
 * Netfilter module to trigger a timer when packet matches.
 * After timer expires a kevent will be sent.
 *
 * Copyright (C) 2004, 2010 Nokia Corporation
 *
 * Written by Timo Teras <ext-timo.teras@nokia.com>
 *
 * Converted to x_tables and reworked for upstream inclusion
 * by Luciano Coelho <luciano.coelho@nokia.com>
 *
 * Contact: Luciano Coelho <luciano.coelho@nokia.com>
 *
 * This program is free software; you can redistribute it and/or
 * modify it under the terms of the GNU General Public License
 * version 2 as published by the Free Software Foundation.
 *
 * This program is distributed in the hope that it will be useful, but
 * WITHOUT ANY WARRANTY; without even the implied warranty of
 * MERCHANTABILITY or FITNESS FOR A PARTICULAR PURPOSE.  See the GNU
 * General Public License for more details.
 *
 * You should have received a copy of the GNU General Public License
 * along with this program; if not, write to the Free Software
 * Foundation, Inc., 51 Franklin St, Fifth Floor, Boston, MA
 * 02110-1301 USA
 */

#define pr_fmt(fmt) KBUILD_MODNAME ": " fmt

#include <linux/module.h>
#include <linux/timer.h>
#include <linux/list.h>
#include <linux/mutex.h>
#include <linux/netfilter.h>
#include <linux/netfilter/x_tables.h>
#include <linux/netfilter/xt_IDLETIMER.h>
#include <linux/kdev_t.h>
#include <linux/kobject.h>
#include <linux/skbuff.h>
#include <linux/workqueue.h>
#include <linux/sysfs.h>
<<<<<<< HEAD
=======
#include <linux/rtc.h>
#include <linux/time.h>
#include <linux/math64.h>
#include <linux/suspend.h>
#include <linux/notifier.h>
>>>>>>> f864ae50
#include <net/net_namespace.h>

struct idletimer_tg_attr {
	struct attribute attr;
	ssize_t	(*show)(struct kobject *kobj,
			struct attribute *attr, char *buf);
};

struct idletimer_tg {
	struct list_head entry;
	struct timer_list timer;
	struct work_struct work;

	struct kobject *kobj;
	struct idletimer_tg_attr attr;

	struct timespec delayed_timer_trigger;
	struct timespec last_modified_timer;
	struct timespec last_suspend_time;
	struct notifier_block pm_nb;

	int timeout;
	unsigned int refcnt;
<<<<<<< HEAD
=======
	bool work_pending;
>>>>>>> f864ae50
	bool send_nl_msg;
	bool active;
};

static LIST_HEAD(idletimer_tg_list);
static DEFINE_MUTEX(list_mutex);
static DEFINE_SPINLOCK(timestamp_lock);

static struct kobject *idletimer_tg_kobj;

<<<<<<< HEAD
static void notify_netlink_uevent(const char *label, struct idletimer_tg *timer)
{
	char label_msg[NLMSG_MAX_SIZE];
	char state_msg[NLMSG_MAX_SIZE];
	char *envp[] = { label_msg, state_msg, NULL };
	int res;

	res = snprintf(label_msg, NLMSG_MAX_SIZE, "LABEL=%s",
		       label);
=======
static bool check_for_delayed_trigger(struct idletimer_tg *timer,
		struct timespec *ts)
{
	bool state;
	struct timespec temp;
	spin_lock_bh(&timestamp_lock);
	timer->work_pending = false;
	if ((ts->tv_sec - timer->last_modified_timer.tv_sec) > timer->timeout ||
			timer->delayed_timer_trigger.tv_sec != 0) {
		state = false;
		temp.tv_sec = timer->timeout;
		temp.tv_nsec = 0;
		if (timer->delayed_timer_trigger.tv_sec != 0) {
			temp = timespec_add(timer->delayed_timer_trigger, temp);
			ts->tv_sec = temp.tv_sec;
			ts->tv_nsec = temp.tv_nsec;
			timer->delayed_timer_trigger.tv_sec = 0;
			timer->work_pending = true;
			schedule_work(&timer->work);
		} else {
			temp = timespec_add(timer->last_modified_timer, temp);
			ts->tv_sec = temp.tv_sec;
			ts->tv_nsec = temp.tv_nsec;
		}
	} else {
		state = timer->active;
	}
	spin_unlock_bh(&timestamp_lock);
	return state;
}

static void notify_netlink_uevent(const char *iface, struct idletimer_tg *timer)
{
	char iface_msg[NLMSG_MAX_SIZE];
	char state_msg[NLMSG_MAX_SIZE];
	char timestamp_msg[NLMSG_MAX_SIZE];
	char *envp[] = { iface_msg, state_msg, timestamp_msg, NULL };
	int res;
	struct timespec ts;
	uint64_t time_ns;
	bool state;

	res = snprintf(iface_msg, NLMSG_MAX_SIZE, "INTERFACE=%s",
		       iface);
>>>>>>> f864ae50
	if (NLMSG_MAX_SIZE <= res) {
		pr_err("message too long (%d)", res);
		return;
	}
<<<<<<< HEAD
	res = snprintf(state_msg, NLMSG_MAX_SIZE, "STATE=%s",
		       timer->active ? "active" : "inactive");
=======

	get_monotonic_boottime(&ts);
	state = check_for_delayed_trigger(timer, &ts);
	res = snprintf(state_msg, NLMSG_MAX_SIZE, "STATE=%s",
			state ? "active" : "inactive");

>>>>>>> f864ae50
	if (NLMSG_MAX_SIZE <= res) {
		pr_err("message too long (%d)", res);
		return;
	}
<<<<<<< HEAD
	pr_debug("putting nlmsg: <%s> <%s>\n", label_msg, state_msg);
=======

	time_ns = timespec_to_ns(&ts);
	res = snprintf(timestamp_msg, NLMSG_MAX_SIZE, "TIME_NS=%llu", time_ns);
	if (NLMSG_MAX_SIZE <= res) {
		timestamp_msg[0] = '\0';
		pr_err("message too long (%d)", res);
	}

	pr_debug("putting nlmsg: <%s> <%s>\n", iface_msg, state_msg);
>>>>>>> f864ae50
	kobject_uevent_env(idletimer_tg_kobj, KOBJ_CHANGE, envp);
	return;


}

static
struct idletimer_tg *__idletimer_tg_find_by_label(const char *label)
{
	struct idletimer_tg *entry;

	BUG_ON(!label);

	list_for_each_entry(entry, &idletimer_tg_list, entry) {
		if (!strcmp(label, entry->attr.attr.name))
			return entry;
	}

	return NULL;
}

static ssize_t idletimer_tg_show(struct kobject *kobj, struct attribute *attr,
				 char *buf)
{
	struct idletimer_tg *timer;
	unsigned long expires = 0;
	unsigned long now = jiffies;

	mutex_lock(&list_mutex);

	timer =	__idletimer_tg_find_by_label(attr->name);
	if (timer)
		expires = timer->timer.expires;

	mutex_unlock(&list_mutex);

	if (time_after(expires, now))
		return sprintf(buf, "%u\n",
			       jiffies_to_msecs(expires - now) / 1000);

	if (timer->send_nl_msg)
		return sprintf(buf, "0 %d\n",
			jiffies_to_msecs(now - expires) / 1000);
	else
		return sprintf(buf, "0\n");
}

static void idletimer_tg_work(struct work_struct *work)
{
	struct idletimer_tg *timer = container_of(work, struct idletimer_tg,
						  work);

	sysfs_notify(idletimer_tg_kobj, NULL, timer->attr.attr.name);

	if (timer->send_nl_msg)
		notify_netlink_uevent(timer->attr.attr.name, timer);
}

static void idletimer_tg_expired(unsigned long data)
{
	struct idletimer_tg *timer = (struct idletimer_tg *) data;

	pr_debug("timer %s expired\n", timer->attr.attr.name);
<<<<<<< HEAD

	timer->active = false;
=======
	spin_lock_bh(&timestamp_lock);
	timer->active = false;
	timer->work_pending = true;
>>>>>>> f864ae50
	schedule_work(&timer->work);
	spin_unlock_bh(&timestamp_lock);
}

static int idletimer_resume(struct notifier_block *notifier,
		unsigned long pm_event, void *unused)
{
	struct timespec ts;
	unsigned long time_diff, now = jiffies;
	struct idletimer_tg *timer = container_of(notifier,
			struct idletimer_tg, pm_nb);
	if (!timer)
		return NOTIFY_DONE;
	switch (pm_event) {
	case PM_SUSPEND_PREPARE:
		get_monotonic_boottime(&timer->last_suspend_time);
		break;
	case PM_POST_SUSPEND:
		spin_lock_bh(&timestamp_lock);
		if (!timer->active) {
			spin_unlock_bh(&timestamp_lock);
			break;
		}
		/* since jiffies are not updated when suspended now represents
		 * the time it would have suspended */
		if (time_after(timer->timer.expires, now)) {
			get_monotonic_boottime(&ts);
			ts = timespec_sub(ts, timer->last_suspend_time);
			time_diff = timespec_to_jiffies(&ts);
			if (timer->timer.expires > (time_diff + now)) {
				mod_timer_pending(&timer->timer,
						(timer->timer.expires - time_diff));
			} else {
				del_timer(&timer->timer);
				timer->timer.expires = 0;
				timer->active = false;
				timer->work_pending = true;
				schedule_work(&timer->work);
			}
		}
		spin_unlock_bh(&timestamp_lock);
		break;
	default:
		break;
	}
	return NOTIFY_DONE;
}

static int idletimer_tg_create(struct idletimer_tg_info *info)
{
	int ret;

	info->timer = kmalloc(sizeof(*info->timer), GFP_KERNEL);
	if (!info->timer) {
		ret = -ENOMEM;
		goto out;
	}

	info->timer->attr.attr.name = kstrdup(info->label, GFP_KERNEL);
	if (!info->timer->attr.attr.name) {
		ret = -ENOMEM;
		goto out_free_timer;
	}
	info->timer->attr.attr.mode = S_IRUGO;
	info->timer->attr.show = idletimer_tg_show;

	ret = sysfs_create_file(idletimer_tg_kobj, &info->timer->attr.attr);
	if (ret < 0) {
		pr_debug("couldn't add file to sysfs");
		goto out_free_attr;
	}

	list_add(&info->timer->entry, &idletimer_tg_list);

	setup_timer(&info->timer->timer, idletimer_tg_expired,
		    (unsigned long) info->timer);
	info->timer->refcnt = 1;
	info->timer->send_nl_msg = (info->send_nl_msg == 0) ? false : true;
	info->timer->active = true;
<<<<<<< HEAD
=======
	info->timer->timeout = info->timeout;

	info->timer->delayed_timer_trigger.tv_sec = 0;
	info->timer->delayed_timer_trigger.tv_nsec = 0;
	info->timer->work_pending = false;
	get_monotonic_boottime(&info->timer->last_modified_timer);

	info->timer->pm_nb.notifier_call = idletimer_resume;
	ret = register_pm_notifier(&info->timer->pm_nb);
	if (ret)
		printk(KERN_WARNING "[%s] Failed to register pm notifier %d\n",
				__func__, ret);
>>>>>>> f864ae50

	mod_timer(&info->timer->timer,
		  msecs_to_jiffies(info->timeout * 1000) + jiffies);

	INIT_WORK(&info->timer->work, idletimer_tg_work);

	return 0;

out_free_attr:
	kfree(info->timer->attr.attr.name);
out_free_timer:
	kfree(info->timer);
out:
	return ret;
}

static void reset_timer(const struct idletimer_tg_info *info)
{
	unsigned long now = jiffies;
	struct idletimer_tg *timer = info->timer;
	bool timer_prev;

	spin_lock_bh(&timestamp_lock);
	timer_prev = timer->active;
	timer->active = true;
	/* timer_prev is used to guard overflow problem in time_before*/
	if (!timer_prev || time_before(timer->timer.expires, now)) {
		pr_debug("Starting Checkentry timer (Expired, Jiffies): %lu, %lu\n",
				timer->timer.expires, now);
		/* checks if there is a pending inactive notification*/
		if (timer->work_pending)
			timer->delayed_timer_trigger = timer->last_modified_timer;
		else {
			timer->work_pending = true;
			schedule_work(&timer->work);
		}
	}

	get_monotonic_boottime(&timer->last_modified_timer);
	mod_timer(&timer->timer,
			msecs_to_jiffies(info->timeout * 1000) + now);
	spin_unlock_bh(&timestamp_lock);
}

/*
 * The actual xt_tables plugin.
 */
static unsigned int idletimer_tg_target(struct sk_buff *skb,
					 const struct xt_action_param *par)
{
	const struct idletimer_tg_info *info = par->targinfo;
	unsigned long now = jiffies;

	pr_debug("resetting timer %s, timeout period %u\n",
		 info->label, info->timeout);

	BUG_ON(!info->timer);

	info->timer->active = true;
<<<<<<< HEAD

	if (time_before(info->timer->timer.expires, now)) {
		schedule_work(&info->timer->work);
		pr_debug("Starting timer %s (Expired, Jiffies): %lu, %lu\n",
			 info->label, info->timer->timer.expires, now);
	}

	/* TODO: Avoid modifying timers on each packet */
	mod_timer(&info->timer->timer,
		  msecs_to_jiffies(info->timeout * 1000) + now);
=======
>>>>>>> f864ae50

	if (time_before(info->timer->timer.expires, now)) {
		schedule_work(&info->timer->work);
		pr_debug("Starting timer %s (Expired, Jiffies): %lu, %lu\n",
			 info->label, info->timer->timer.expires, now);
	}

	/* TODO: Avoid modifying timers on each packet */
	reset_timer(info);
	return XT_CONTINUE;
}

static int idletimer_tg_checkentry(const struct xt_tgchk_param *par)
{
	struct idletimer_tg_info *info = par->targinfo;
	int ret;
	unsigned long now = jiffies;

	pr_debug("checkentry targinfo %s\n", info->label);

	if (info->timeout == 0) {
		pr_debug("timeout value is zero\n");
		return -EINVAL;
	}

	if (info->label[0] == '\0' ||
	    strnlen(info->label,
		    MAX_IDLETIMER_LABEL_SIZE) == MAX_IDLETIMER_LABEL_SIZE) {
		pr_debug("label is empty or not nul-terminated\n");
		return -EINVAL;
	}

	mutex_lock(&list_mutex);

	info->timer = __idletimer_tg_find_by_label(info->label);
	if (info->timer) {
		info->timer->refcnt++;
<<<<<<< HEAD
		info->timer->active = true;

		if (time_before(info->timer->timer.expires, now)) {
			schedule_work(&info->timer->work);
			pr_debug("Starting Checkentry timer (Expired, Jiffies): %lu, %lu\n",
				info->timer->timer.expires, now);
		}

		mod_timer(&info->timer->timer,
			  msecs_to_jiffies(info->timeout * 1000) + now);

=======
		reset_timer(info);
>>>>>>> f864ae50
		pr_debug("increased refcnt of timer %s to %u\n",
			 info->label, info->timer->refcnt);
	} else {
		ret = idletimer_tg_create(info);
		if (ret < 0) {
			pr_debug("failed to create timer\n");
			mutex_unlock(&list_mutex);
			return ret;
		}
	}

	mutex_unlock(&list_mutex);

	return 0;
}

static void idletimer_tg_destroy(const struct xt_tgdtor_param *par)
{
	const struct idletimer_tg_info *info = par->targinfo;

	pr_debug("destroy targinfo %s\n", info->label);

	mutex_lock(&list_mutex);

	if (--info->timer->refcnt == 0) {
		pr_debug("deleting timer %s\n", info->label);

		list_del(&info->timer->entry);
		del_timer_sync(&info->timer->timer);
		sysfs_remove_file(idletimer_tg_kobj, &info->timer->attr.attr);
		unregister_pm_notifier(&info->timer->pm_nb);
		kfree(info->timer->attr.attr.name);
		kfree(info->timer);
	} else {
		pr_debug("decreased refcnt of timer %s to %u\n",
		info->label, info->timer->refcnt);
	}

	mutex_unlock(&list_mutex);
}

static struct xt_target idletimer_tg __read_mostly = {
	.name		= "IDLETIMER",
	.revision	= 1,
	.family		= NFPROTO_UNSPEC,
	.target		= idletimer_tg_target,
	.targetsize     = sizeof(struct idletimer_tg_info),
	.checkentry	= idletimer_tg_checkentry,
	.destroy        = idletimer_tg_destroy,
	.me		= THIS_MODULE,
};

static struct class *idletimer_tg_class;

static struct device *idletimer_tg_device;

static int __init idletimer_tg_init(void)
{
	int err;

	idletimer_tg_class = class_create(THIS_MODULE, "xt_idletimer");
	err = PTR_ERR(idletimer_tg_class);
	if (IS_ERR(idletimer_tg_class)) {
		pr_debug("couldn't register device class\n");
		goto out;
	}

	idletimer_tg_device = device_create(idletimer_tg_class, NULL,
					    MKDEV(0, 0), NULL, "timers");
	err = PTR_ERR(idletimer_tg_device);
	if (IS_ERR(idletimer_tg_device)) {
		pr_debug("couldn't register system device\n");
		goto out_class;
	}

	idletimer_tg_kobj = &idletimer_tg_device->kobj;

	err =  xt_register_target(&idletimer_tg);
	if (err < 0) {
		pr_debug("couldn't register xt target\n");
		goto out_dev;
	}

	return 0;
out_dev:
	device_destroy(idletimer_tg_class, MKDEV(0, 0));
out_class:
	class_destroy(idletimer_tg_class);
out:
	return err;
}

static void __exit idletimer_tg_exit(void)
{
	xt_unregister_target(&idletimer_tg);

	device_destroy(idletimer_tg_class, MKDEV(0, 0));
	class_destroy(idletimer_tg_class);
}

module_init(idletimer_tg_init);
module_exit(idletimer_tg_exit);

MODULE_AUTHOR("Timo Teras <ext-timo.teras@nokia.com>");
MODULE_AUTHOR("Luciano Coelho <luciano.coelho@nokia.com>");
MODULE_DESCRIPTION("Xtables: idle time monitor");
MODULE_LICENSE("GPL v2");
MODULE_ALIAS("ipt_IDLETIMER");
MODULE_ALIAS("ip6t_IDLETIMER");
MODULE_ALIAS("arpt_IDLETIMER");<|MERGE_RESOLUTION|>--- conflicted
+++ resolved
@@ -42,14 +42,11 @@
 #include <linux/skbuff.h>
 #include <linux/workqueue.h>
 #include <linux/sysfs.h>
-<<<<<<< HEAD
-=======
 #include <linux/rtc.h>
 #include <linux/time.h>
 #include <linux/math64.h>
 #include <linux/suspend.h>
 #include <linux/notifier.h>
->>>>>>> f864ae50
 #include <net/net_namespace.h>
 
 struct idletimer_tg_attr {
@@ -73,10 +70,7 @@
 
 	int timeout;
 	unsigned int refcnt;
-<<<<<<< HEAD
-=======
 	bool work_pending;
->>>>>>> f864ae50
 	bool send_nl_msg;
 	bool active;
 };
@@ -87,17 +81,6 @@
 
 static struct kobject *idletimer_tg_kobj;
 
-<<<<<<< HEAD
-static void notify_netlink_uevent(const char *label, struct idletimer_tg *timer)
-{
-	char label_msg[NLMSG_MAX_SIZE];
-	char state_msg[NLMSG_MAX_SIZE];
-	char *envp[] = { label_msg, state_msg, NULL };
-	int res;
-
-	res = snprintf(label_msg, NLMSG_MAX_SIZE, "LABEL=%s",
-		       label);
-=======
 static bool check_for_delayed_trigger(struct idletimer_tg *timer,
 		struct timespec *ts)
 {
@@ -142,29 +125,20 @@
 
 	res = snprintf(iface_msg, NLMSG_MAX_SIZE, "INTERFACE=%s",
 		       iface);
->>>>>>> f864ae50
 	if (NLMSG_MAX_SIZE <= res) {
 		pr_err("message too long (%d)", res);
 		return;
 	}
-<<<<<<< HEAD
-	res = snprintf(state_msg, NLMSG_MAX_SIZE, "STATE=%s",
-		       timer->active ? "active" : "inactive");
-=======
 
 	get_monotonic_boottime(&ts);
 	state = check_for_delayed_trigger(timer, &ts);
 	res = snprintf(state_msg, NLMSG_MAX_SIZE, "STATE=%s",
 			state ? "active" : "inactive");
 
->>>>>>> f864ae50
 	if (NLMSG_MAX_SIZE <= res) {
 		pr_err("message too long (%d)", res);
 		return;
 	}
-<<<<<<< HEAD
-	pr_debug("putting nlmsg: <%s> <%s>\n", label_msg, state_msg);
-=======
 
 	time_ns = timespec_to_ns(&ts);
 	res = snprintf(timestamp_msg, NLMSG_MAX_SIZE, "TIME_NS=%llu", time_ns);
@@ -174,7 +148,6 @@
 	}
 
 	pr_debug("putting nlmsg: <%s> <%s>\n", iface_msg, state_msg);
->>>>>>> f864ae50
 	kobject_uevent_env(idletimer_tg_kobj, KOBJ_CHANGE, envp);
 	return;
 
@@ -238,14 +211,9 @@
 	struct idletimer_tg *timer = (struct idletimer_tg *) data;
 
 	pr_debug("timer %s expired\n", timer->attr.attr.name);
-<<<<<<< HEAD
-
-	timer->active = false;
-=======
 	spin_lock_bh(&timestamp_lock);
 	timer->active = false;
 	timer->work_pending = true;
->>>>>>> f864ae50
 	schedule_work(&timer->work);
 	spin_unlock_bh(&timestamp_lock);
 }
@@ -325,8 +293,6 @@
 	info->timer->refcnt = 1;
 	info->timer->send_nl_msg = (info->send_nl_msg == 0) ? false : true;
 	info->timer->active = true;
-<<<<<<< HEAD
-=======
 	info->timer->timeout = info->timeout;
 
 	info->timer->delayed_timer_trigger.tv_sec = 0;
@@ -339,7 +305,6 @@
 	if (ret)
 		printk(KERN_WARNING "[%s] Failed to register pm notifier %d\n",
 				__func__, ret);
->>>>>>> f864ae50
 
 	mod_timer(&info->timer->timer,
 		  msecs_to_jiffies(info->timeout * 1000) + jiffies);
@@ -399,7 +364,6 @@
 	BUG_ON(!info->timer);
 
 	info->timer->active = true;
-<<<<<<< HEAD
 
 	if (time_before(info->timer->timer.expires, now)) {
 		schedule_work(&info->timer->work);
@@ -408,18 +372,6 @@
 	}
 
 	/* TODO: Avoid modifying timers on each packet */
-	mod_timer(&info->timer->timer,
-		  msecs_to_jiffies(info->timeout * 1000) + now);
-=======
->>>>>>> f864ae50
-
-	if (time_before(info->timer->timer.expires, now)) {
-		schedule_work(&info->timer->work);
-		pr_debug("Starting timer %s (Expired, Jiffies): %lu, %lu\n",
-			 info->label, info->timer->timer.expires, now);
-	}
-
-	/* TODO: Avoid modifying timers on each packet */
 	reset_timer(info);
 	return XT_CONTINUE;
 }
@@ -428,7 +380,6 @@
 {
 	struct idletimer_tg_info *info = par->targinfo;
 	int ret;
-	unsigned long now = jiffies;
 
 	pr_debug("checkentry targinfo %s\n", info->label);
 
@@ -449,21 +400,7 @@
 	info->timer = __idletimer_tg_find_by_label(info->label);
 	if (info->timer) {
 		info->timer->refcnt++;
-<<<<<<< HEAD
-		info->timer->active = true;
-
-		if (time_before(info->timer->timer.expires, now)) {
-			schedule_work(&info->timer->work);
-			pr_debug("Starting Checkentry timer (Expired, Jiffies): %lu, %lu\n",
-				info->timer->timer.expires, now);
-		}
-
-		mod_timer(&info->timer->timer,
-			  msecs_to_jiffies(info->timeout * 1000) + now);
-
-=======
 		reset_timer(info);
->>>>>>> f864ae50
 		pr_debug("increased refcnt of timer %s to %u\n",
 			 info->label, info->timer->refcnt);
 	} else {
