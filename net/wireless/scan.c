/*
 * cfg80211 scan result handling
 *
 * Copyright 2008 Johannes Berg <johannes@sipsolutions.net>
 */
#include <linux/kernel.h>
#include <linux/slab.h>
#include <linux/module.h>
#include <linux/netdevice.h>
#include <linux/wireless.h>
#include <linux/nl80211.h>
#include <linux/etherdevice.h>
#include <net/arp.h>
#include <net/cfg80211.h>
#include <net/cfg80211-wext.h>
#include <net/iw_handler.h>
#include "core.h"
#include "nl80211.h"
#include "wext-compat.h"

<<<<<<< HEAD
#define IEEE80211_SCAN_RESULT_EXPIRE	(3 * HZ)
=======
#define IEEE80211_SCAN_RESULT_EXPIRE	(7 * HZ)
>>>>>>> f864ae50

void ___cfg80211_scan_done(struct cfg80211_registered_device *rdev, bool leak)
{
	struct cfg80211_scan_request *request;
	struct net_device *dev;
#ifdef CONFIG_CFG80211_WEXT
	union iwreq_data wrqu;
#endif

	ASSERT_RDEV_LOCK(rdev);

	request = rdev->scan_req;

	if (!request)
		return;

	dev = request->dev;

	/*
	 * This must be before sending the other events!
	 * Otherwise, wpa_supplicant gets completely confused with
	 * wext events.
	 */
	cfg80211_sme_scan_done(dev);

	if (request->aborted)
		nl80211_send_scan_aborted(rdev, dev);
	else
		nl80211_send_scan_done(rdev, dev);

#ifdef CONFIG_CFG80211_WEXT
	if (!request->aborted) {
		memset(&wrqu, 0, sizeof(wrqu));

		wireless_send_event(dev, SIOCGIWSCAN, &wrqu, NULL);
	}
#endif

	dev_put(dev);

	rdev->scan_req = NULL;

	/*
	 * OK. If this is invoked with "leak" then we can't
	 * free this ... but we've cleaned it up anyway. The
	 * driver failed to call the scan_done callback, so
	 * all bets are off, it might still be trying to use
	 * the scan request or not ... if it accesses the dev
	 * in there (it shouldn't anyway) then it may crash.
	 */
	if (!leak)
		kfree(request);
}

void __cfg80211_scan_done(struct work_struct *wk)
{
	struct cfg80211_registered_device *rdev;

	rdev = container_of(wk, struct cfg80211_registered_device,
			    scan_done_wk);

	cfg80211_lock_rdev(rdev);
	___cfg80211_scan_done(rdev, false);
	cfg80211_unlock_rdev(rdev);
}

void cfg80211_scan_done(struct cfg80211_scan_request *request, bool aborted)
{
	WARN_ON(request != wiphy_to_dev(request->wiphy)->scan_req);

	request->aborted = aborted;
	queue_work(cfg80211_wq, &wiphy_to_dev(request->wiphy)->scan_done_wk);
}
EXPORT_SYMBOL(cfg80211_scan_done);

void __cfg80211_sched_scan_results(struct work_struct *wk)
{
	struct cfg80211_registered_device *rdev;

	rdev = container_of(wk, struct cfg80211_registered_device,
			    sched_scan_results_wk);

	mutex_lock(&rdev->sched_scan_mtx);

	/* we don't have sched_scan_req anymore if the scan is stopping */
	if (rdev->sched_scan_req)
		nl80211_send_sched_scan_results(rdev,
						rdev->sched_scan_req->dev);

	mutex_unlock(&rdev->sched_scan_mtx);
}

void cfg80211_sched_scan_results(struct wiphy *wiphy)
{
	/* ignore if we're not scanning */
	if (wiphy_to_dev(wiphy)->sched_scan_req)
		queue_work(cfg80211_wq,
			   &wiphy_to_dev(wiphy)->sched_scan_results_wk);
}
EXPORT_SYMBOL(cfg80211_sched_scan_results);

void cfg80211_sched_scan_stopped(struct wiphy *wiphy)
{
	struct cfg80211_registered_device *rdev = wiphy_to_dev(wiphy);

	mutex_lock(&rdev->sched_scan_mtx);
	__cfg80211_stop_sched_scan(rdev, true);
	mutex_unlock(&rdev->sched_scan_mtx);
}
EXPORT_SYMBOL(cfg80211_sched_scan_stopped);

int __cfg80211_stop_sched_scan(struct cfg80211_registered_device *rdev,
			       bool driver_initiated)
{
	struct net_device *dev;

	lockdep_assert_held(&rdev->sched_scan_mtx);

	if (!rdev->sched_scan_req)
		return -ENOENT;

	dev = rdev->sched_scan_req->dev;

	if (!driver_initiated) {
		int err = rdev->ops->sched_scan_stop(&rdev->wiphy, dev);
		if (err)
			return err;
	}

	nl80211_send_sched_scan(rdev, dev, NL80211_CMD_SCHED_SCAN_STOPPED);

	kfree(rdev->sched_scan_req);
	rdev->sched_scan_req = NULL;

	return 0;
}

static void bss_release(struct kref *ref)
{
	struct cfg80211_internal_bss *bss;

	bss = container_of(ref, struct cfg80211_internal_bss, ref);
	if (bss->pub.free_priv)
		bss->pub.free_priv(&bss->pub);

	if (bss->beacon_ies_allocated)
		kfree(bss->pub.beacon_ies);
	if (bss->proberesp_ies_allocated)
		kfree(bss->pub.proberesp_ies);

	BUG_ON(atomic_read(&bss->hold));

	kfree(bss);
}

/* must hold dev->bss_lock! */
void cfg80211_bss_age(struct cfg80211_registered_device *dev,
                      unsigned long age_secs)
{
	struct cfg80211_internal_bss *bss;
	unsigned long age_jiffies = msecs_to_jiffies(age_secs * MSEC_PER_SEC);

	list_for_each_entry(bss, &dev->bss_list, list) {
		bss->ts -= age_jiffies;
	}
}

/* must hold dev->bss_lock! */
static void __cfg80211_unlink_bss(struct cfg80211_registered_device *dev,
				  struct cfg80211_internal_bss *bss)
{
	list_del_init(&bss->list);
	rb_erase(&bss->rbn, &dev->bss_tree);
	kref_put(&bss->ref, bss_release);
}

/* must hold dev->bss_lock! */
void cfg80211_bss_expire(struct cfg80211_registered_device *dev)
{
	struct cfg80211_internal_bss *bss, *tmp;
	bool expired = false;

	list_for_each_entry_safe(bss, tmp, &dev->bss_list, list) {
		if (atomic_read(&bss->hold))
			continue;
		if (!time_after(jiffies, bss->ts + IEEE80211_SCAN_RESULT_EXPIRE))
			continue;
		__cfg80211_unlink_bss(dev, bss);
		expired = true;
	}

	if (expired)
		dev->bss_generation++;
}

const u8 *cfg80211_find_ie(u8 eid, const u8 *ies, int len)
{
	while (len > 2 && ies[0] != eid) {
		len -= ies[1] + 2;
		ies += ies[1] + 2;
	}
	if (len < 2)
		return NULL;
	if (len < 2 + ies[1])
		return NULL;
	return ies;
}
EXPORT_SYMBOL(cfg80211_find_ie);

const u8 *cfg80211_find_vendor_ie(unsigned int oui, u8 oui_type,
				  const u8 *ies, int len)
{
	struct ieee80211_vendor_ie *ie;
	const u8 *pos = ies, *end = ies + len;
	int ie_oui;

	while (pos < end) {
		pos = cfg80211_find_ie(WLAN_EID_VENDOR_SPECIFIC, pos,
				       end - pos);
		if (!pos)
			return NULL;

		if (end - pos < sizeof(*ie))
			return NULL;

		ie = (struct ieee80211_vendor_ie *)pos;
		ie_oui = ie->oui[0] << 16 | ie->oui[1] << 8 | ie->oui[2];
		if (ie_oui == oui && ie->oui_type == oui_type)
			return pos;

		pos += 2 + ie->len;
	}
	return NULL;
}
EXPORT_SYMBOL(cfg80211_find_vendor_ie);

static int cmp_ies(u8 num, u8 *ies1, size_t len1, u8 *ies2, size_t len2)
{
	const u8 *ie1 = cfg80211_find_ie(num, ies1, len1);
	const u8 *ie2 = cfg80211_find_ie(num, ies2, len2);

	/* equal if both missing */
	if (!ie1 && !ie2)
		return 0;
	/* sort missing IE before (left of) present IE */
	if (!ie1)
		return -1;
	if (!ie2)
		return 1;

	/* sort by length first, then by contents */
	if (ie1[1] != ie2[1])
		return ie2[1] - ie1[1];
	return memcmp(ie1 + 2, ie2 + 2, ie1[1]);
}

static bool is_bss(struct cfg80211_bss *a,
		   const u8 *bssid,
		   const u8 *ssid, size_t ssid_len)
{
	const u8 *ssidie;

	if (bssid && compare_ether_addr(a->bssid, bssid))
		return false;

	if (!ssid)
		return true;

	ssidie = cfg80211_find_ie(WLAN_EID_SSID,
				  a->information_elements,
				  a->len_information_elements);
	if (!ssidie)
		return false;
	if (ssidie[1] != ssid_len)
		return false;
	return memcmp(ssidie + 2, ssid, ssid_len) == 0;
}

static bool is_mesh_bss(struct cfg80211_bss *a)
{
	const u8 *ie;

	if (!WLAN_CAPABILITY_IS_STA_BSS(a->capability))
		return false;

	ie = cfg80211_find_ie(WLAN_EID_MESH_ID,
			      a->information_elements,
			      a->len_information_elements);
	if (!ie)
		return false;

	ie = cfg80211_find_ie(WLAN_EID_MESH_CONFIG,
			      a->information_elements,
			      a->len_information_elements);
	if (!ie)
		return false;

	return true;
}

static bool is_mesh(struct cfg80211_bss *a,
		    const u8 *meshid, size_t meshidlen,
		    const u8 *meshcfg)
{
	const u8 *ie;

	if (!WLAN_CAPABILITY_IS_STA_BSS(a->capability))
		return false;

	ie = cfg80211_find_ie(WLAN_EID_MESH_ID,
			      a->information_elements,
			      a->len_information_elements);
	if (!ie)
		return false;
	if (ie[1] != meshidlen)
		return false;
	if (memcmp(ie + 2, meshid, meshidlen))
		return false;

	ie = cfg80211_find_ie(WLAN_EID_MESH_CONFIG,
			      a->information_elements,
			      a->len_information_elements);
	if (!ie)
		return false;
	if (ie[1] != sizeof(struct ieee80211_meshconf_ie))
		return false;

	/*
	 * Ignore mesh capability (last two bytes of the IE) when
	 * comparing since that may differ between stations taking
	 * part in the same mesh.
	 */
	return memcmp(ie + 2, meshcfg,
	    sizeof(struct ieee80211_meshconf_ie) - 2) == 0;
}

static int cmp_bss_core(struct cfg80211_bss *a,
			struct cfg80211_bss *b)
{
	int r;

#if !(defined(CONFIG_BCM4339) || defined(CONFIG_BCM4339_MODULE))
	if (a->channel != b->channel)
		return b->channel->center_freq - a->channel->center_freq;
#endif /* CONFIG_BCM4339 */

	if (is_mesh_bss(a) && is_mesh_bss(b)) {
		r = cmp_ies(WLAN_EID_MESH_ID,
			    a->information_elements,
			    a->len_information_elements,
			    b->information_elements,
			    b->len_information_elements);
		if (r)
			return r;
		return cmp_ies(WLAN_EID_MESH_CONFIG,
			       a->information_elements,
			       a->len_information_elements,
			       b->information_elements,
			       b->len_information_elements);
	}

	r = memcmp(a->bssid, b->bssid, ETH_ALEN);
#if defined(CONFIG_BCM4339) || defined(CONFIG_BCM4339_MODULE)
	if (r)
		return r;
	if (a->channel != b->channel)
		return b->channel->center_freq - a->channel->center_freq;
#endif /* CONFIG_BCM4339 */
	return r;
}

static int cmp_bss(struct cfg80211_bss *a,
		   struct cfg80211_bss *b)
{
	int r;

	r = cmp_bss_core(a, b);
	if (r)
		return r;

	return cmp_ies(WLAN_EID_SSID,
		       a->information_elements,
		       a->len_information_elements,
		       b->information_elements,
		       b->len_information_elements);
}

static int cmp_hidden_bss(struct cfg80211_bss *a,
		   struct cfg80211_bss *b)
{
	const u8 *ie1;
	const u8 *ie2;
	int i;
	int r;

	r = cmp_bss_core(a, b);
	if (r)
		return r;

	ie1 = cfg80211_find_ie(WLAN_EID_SSID,
			a->information_elements,
			a->len_information_elements);
	ie2 = cfg80211_find_ie(WLAN_EID_SSID,
			b->information_elements,
			b->len_information_elements);

	/* Key comparator must use same algorithm in any rb-tree
	 * search function (order is important), otherwise ordering
	 * of items in the tree is broken and search gives incorrect
	 * results. This code uses same order as cmp_ies() does. */

	/* sort missing IE before (left of) present IE */
	if (!ie1)
		return -1;
	if (!ie2)
		return 1;

	/* zero-size SSID is used as an indication of the hidden bss */
	if (!ie2[1])
		return 0;

	/* sort by length first, then by contents */
	if (ie1[1] != ie2[1])
		return ie2[1] - ie1[1];

	/* zeroed SSID ie is another indication of a hidden bss */
	for (i = 0; i < ie2[1]; i++)
		if (ie2[i + 2])
			return -1;

	return 0;
}

struct cfg80211_bss *cfg80211_get_bss(struct wiphy *wiphy,
				      struct ieee80211_channel *channel,
				      const u8 *bssid,
				      const u8 *ssid, size_t ssid_len,
				      u16 capa_mask, u16 capa_val)
{
	struct cfg80211_registered_device *dev = wiphy_to_dev(wiphy);
	struct cfg80211_internal_bss *bss, *res = NULL;
	unsigned long now = jiffies;

	spin_lock_bh(&dev->bss_lock);

	list_for_each_entry(bss, &dev->bss_list, list) {
		if ((bss->pub.capability & capa_mask) != capa_val)
			continue;
		if (channel && bss->pub.channel != channel)
			continue;
		/* Don't get expired BSS structs */
		if (time_after(now, bss->ts + IEEE80211_SCAN_RESULT_EXPIRE) &&
		    !atomic_read(&bss->hold))
			continue;
		if (is_bss(&bss->pub, bssid, ssid, ssid_len)) {
			res = bss;
			kref_get(&res->ref);
			break;
		}
	}

	spin_unlock_bh(&dev->bss_lock);
	if (!res)
		return NULL;
	return &res->pub;
}
EXPORT_SYMBOL(cfg80211_get_bss);

struct cfg80211_bss *cfg80211_get_mesh(struct wiphy *wiphy,
				       struct ieee80211_channel *channel,
				       const u8 *meshid, size_t meshidlen,
				       const u8 *meshcfg)
{
	struct cfg80211_registered_device *dev = wiphy_to_dev(wiphy);
	struct cfg80211_internal_bss *bss, *res = NULL;

	spin_lock_bh(&dev->bss_lock);

	list_for_each_entry(bss, &dev->bss_list, list) {
		if (channel && bss->pub.channel != channel)
			continue;
		if (is_mesh(&bss->pub, meshid, meshidlen, meshcfg)) {
			res = bss;
			kref_get(&res->ref);
			break;
		}
	}

	spin_unlock_bh(&dev->bss_lock);
	if (!res)
		return NULL;
	return &res->pub;
}
EXPORT_SYMBOL(cfg80211_get_mesh);


static void rb_insert_bss(struct cfg80211_registered_device *dev,
			  struct cfg80211_internal_bss *bss)
{
	struct rb_node **p = &dev->bss_tree.rb_node;
	struct rb_node *parent = NULL;
	struct cfg80211_internal_bss *tbss;
	int cmp;

	while (*p) {
		parent = *p;
		tbss = rb_entry(parent, struct cfg80211_internal_bss, rbn);

		cmp = cmp_bss(&bss->pub, &tbss->pub);

		if (WARN_ON(!cmp)) {
			/* will sort of leak this BSS */
			return;
		}

		if (cmp < 0)
			p = &(*p)->rb_left;
		else
			p = &(*p)->rb_right;
	}

	rb_link_node(&bss->rbn, parent, p);
	rb_insert_color(&bss->rbn, &dev->bss_tree);
}

static struct cfg80211_internal_bss *
rb_find_bss(struct cfg80211_registered_device *dev,
	    struct cfg80211_internal_bss *res)
{
	struct rb_node *n = dev->bss_tree.rb_node;
	struct cfg80211_internal_bss *bss;
	int r;

	while (n) {
		bss = rb_entry(n, struct cfg80211_internal_bss, rbn);
		r = cmp_bss(&res->pub, &bss->pub);

		if (r == 0)
			return bss;
		else if (r < 0)
			n = n->rb_left;
		else
			n = n->rb_right;
	}

	return NULL;
}

static struct cfg80211_internal_bss *
rb_find_hidden_bss(struct cfg80211_registered_device *dev,
	    struct cfg80211_internal_bss *res)
{
	struct rb_node *n = dev->bss_tree.rb_node;
	struct cfg80211_internal_bss *bss;
	int r;

	while (n) {
		bss = rb_entry(n, struct cfg80211_internal_bss, rbn);
		r = cmp_hidden_bss(&res->pub, &bss->pub);

		if (r == 0)
			return bss;
		else if (r < 0)
			n = n->rb_left;
		else
			n = n->rb_right;
	}

	return NULL;
}

static void
copy_hidden_ies(struct cfg80211_internal_bss *res,
		 struct cfg80211_internal_bss *hidden)
{
	if (unlikely(res->pub.beacon_ies))
		return;
	if (WARN_ON(!hidden->pub.beacon_ies))
		return;

	res->pub.beacon_ies = kmalloc(hidden->pub.len_beacon_ies, GFP_ATOMIC);
	if (unlikely(!res->pub.beacon_ies))
		return;

	res->beacon_ies_allocated = true;
	res->pub.len_beacon_ies = hidden->pub.len_beacon_ies;
	memcpy(res->pub.beacon_ies, hidden->pub.beacon_ies,
			res->pub.len_beacon_ies);
}

static struct cfg80211_internal_bss *
cfg80211_bss_update(struct cfg80211_registered_device *dev,
		    struct cfg80211_internal_bss *res)
{
	struct cfg80211_internal_bss *found = NULL;

	/*
	 * The reference to "res" is donated to this function.
	 */

	if (WARN_ON(!res->pub.channel)) {
		kref_put(&res->ref, bss_release);
		return NULL;
	}

	res->ts = jiffies;

	spin_lock_bh(&dev->bss_lock);

	found = rb_find_bss(dev, res);

	if (found) {
		found->pub.beacon_interval = res->pub.beacon_interval;
		found->pub.tsf = res->pub.tsf;
		found->pub.signal = res->pub.signal;
		found->pub.capability = res->pub.capability;
		found->ts = res->ts;

		/* Update IEs */
		if (res->pub.proberesp_ies) {
			size_t used = dev->wiphy.bss_priv_size + sizeof(*res);
			size_t ielen = res->pub.len_proberesp_ies;

			if (found->pub.proberesp_ies &&
			    !found->proberesp_ies_allocated &&
			    ksize(found) >= used + ielen) {
				memcpy(found->pub.proberesp_ies,
				       res->pub.proberesp_ies, ielen);
				found->pub.len_proberesp_ies = ielen;
			} else {
				u8 *ies = found->pub.proberesp_ies;

				if (found->proberesp_ies_allocated)
					ies = krealloc(ies, ielen, GFP_ATOMIC);
				else
					ies = kmalloc(ielen, GFP_ATOMIC);

				if (ies) {
					memcpy(ies, res->pub.proberesp_ies,
					       ielen);
					found->proberesp_ies_allocated = true;
					found->pub.proberesp_ies = ies;
					found->pub.len_proberesp_ies = ielen;
				}
			}

			/* Override possible earlier Beacon frame IEs */
			found->pub.information_elements =
				found->pub.proberesp_ies;
			found->pub.len_information_elements =
				found->pub.len_proberesp_ies;
		}
		if (res->pub.beacon_ies) {
			size_t used = dev->wiphy.bss_priv_size + sizeof(*res);
			size_t ielen = res->pub.len_beacon_ies;
			bool information_elements_is_beacon_ies =
				(found->pub.information_elements ==
				 found->pub.beacon_ies);

			if (found->pub.beacon_ies &&
			    !found->beacon_ies_allocated &&
			    ksize(found) >= used + ielen) {
				memcpy(found->pub.beacon_ies,
				       res->pub.beacon_ies, ielen);
				found->pub.len_beacon_ies = ielen;
			} else {
				u8 *ies = found->pub.beacon_ies;

				if (found->beacon_ies_allocated)
					ies = krealloc(ies, ielen, GFP_ATOMIC);
				else
					ies = kmalloc(ielen, GFP_ATOMIC);

				if (ies) {
					memcpy(ies, res->pub.beacon_ies,
					       ielen);
					found->beacon_ies_allocated = true;
					found->pub.beacon_ies = ies;
					found->pub.len_beacon_ies = ielen;
				}
			}

			/* Override IEs if they were from a beacon before */
			if (information_elements_is_beacon_ies) {
				found->pub.information_elements =
					found->pub.beacon_ies;
				found->pub.len_information_elements =
					found->pub.len_beacon_ies;
			}
		}

		kref_put(&res->ref, bss_release);
	} else {
		struct cfg80211_internal_bss *hidden;

		/* First check if the beacon is a probe response from
		 * a hidden bss. If so, copy beacon ies (with nullified
		 * ssid) into the probe response bss entry (with real ssid).
		 * It is required basically for PSM implementation
		 * (probe responses do not contain tim ie) */

		/* TODO: The code is not trying to update existing probe
		 * response bss entries when beacon ies are
		 * getting changed. */
		hidden = rb_find_hidden_bss(dev, res);
		if (hidden)
			copy_hidden_ies(res, hidden);

		/* this "consumes" the reference */
		list_add_tail(&res->list, &dev->bss_list);
		rb_insert_bss(dev, res);
		found = res;
	}

	dev->bss_generation++;
	spin_unlock_bh(&dev->bss_lock);

	kref_get(&found->ref);
	return found;
}

struct cfg80211_bss*
cfg80211_inform_bss(struct wiphy *wiphy,
		    struct ieee80211_channel *channel,
		    const u8 *bssid, u64 tsf, u16 capability,
		    u16 beacon_interval, const u8 *ie, size_t ielen,
		    s32 signal, gfp_t gfp)
{
	struct cfg80211_internal_bss *res;
	size_t privsz;

	if (WARN_ON(!wiphy))
		return NULL;

	privsz = wiphy->bss_priv_size;

	if (WARN_ON(wiphy->signal_type == CFG80211_SIGNAL_TYPE_UNSPEC &&
			(signal < 0 || signal > 100)))
		return NULL;

	res = kzalloc(sizeof(*res) + privsz + ielen, gfp);
	if (!res)
		return NULL;

	memcpy(res->pub.bssid, bssid, ETH_ALEN);
	res->pub.channel = channel;
	res->pub.signal = signal;
	res->pub.tsf = tsf;
	res->pub.beacon_interval = beacon_interval;
	res->pub.capability = capability;
	/*
	 * Since we do not know here whether the IEs are from a Beacon or Probe
	 * Response frame, we need to pick one of the options and only use it
	 * with the driver that does not provide the full Beacon/Probe Response
	 * frame. Use Beacon frame pointer to avoid indicating that this should
	 * override the information_elements pointer should we have received an
	 * earlier indication of Probe Response data.
	 *
	 * The initial buffer for the IEs is allocated with the BSS entry and
	 * is located after the private area.
	 */
	res->pub.beacon_ies = (u8 *)res + sizeof(*res) + privsz;
	memcpy(res->pub.beacon_ies, ie, ielen);
	res->pub.len_beacon_ies = ielen;
	res->pub.information_elements = res->pub.beacon_ies;
	res->pub.len_information_elements = res->pub.len_beacon_ies;

	kref_init(&res->ref);

	res = cfg80211_bss_update(wiphy_to_dev(wiphy), res);
	if (!res)
		return NULL;

	if (res->pub.capability & WLAN_CAPABILITY_ESS)
		regulatory_hint_found_beacon(wiphy, channel, gfp);

	/* cfg80211_bss_update gives us a referenced result */
	return &res->pub;
}
EXPORT_SYMBOL(cfg80211_inform_bss);

struct cfg80211_bss *
cfg80211_inform_bss_frame(struct wiphy *wiphy,
			  struct ieee80211_channel *channel,
			  struct ieee80211_mgmt *mgmt, size_t len,
			  s32 signal, gfp_t gfp)
{
	struct cfg80211_internal_bss *res;
	size_t ielen = len - offsetof(struct ieee80211_mgmt,
				      u.probe_resp.variable);
	size_t privsz;

	if (WARN_ON(!mgmt))
		return NULL;

	if (WARN_ON(!wiphy))
		return NULL;

	if (WARN_ON(wiphy->signal_type == CFG80211_SIGNAL_TYPE_UNSPEC &&
	            (signal < 0 || signal > 100)))
		return NULL;

	if (WARN_ON(len < offsetof(struct ieee80211_mgmt, u.probe_resp.variable)))
		return NULL;

	privsz = wiphy->bss_priv_size;

	res = kzalloc(sizeof(*res) + privsz + ielen, gfp);
	if (!res)
		return NULL;

	memcpy(res->pub.bssid, mgmt->bssid, ETH_ALEN);
	res->pub.channel = channel;
	res->pub.signal = signal;
	res->pub.tsf = le64_to_cpu(mgmt->u.probe_resp.timestamp);
	res->pub.beacon_interval = le16_to_cpu(mgmt->u.probe_resp.beacon_int);
	res->pub.capability = le16_to_cpu(mgmt->u.probe_resp.capab_info);
	/*
	 * The initial buffer for the IEs is allocated with the BSS entry and
	 * is located after the private area.
	 */
	if (ieee80211_is_probe_resp(mgmt->frame_control)) {
		res->pub.proberesp_ies = (u8 *) res + sizeof(*res) + privsz;
		memcpy(res->pub.proberesp_ies, mgmt->u.probe_resp.variable,
		       ielen);
		res->pub.len_proberesp_ies = ielen;
		res->pub.information_elements = res->pub.proberesp_ies;
		res->pub.len_information_elements = res->pub.len_proberesp_ies;
	} else {
		res->pub.beacon_ies = (u8 *) res + sizeof(*res) + privsz;
		memcpy(res->pub.beacon_ies, mgmt->u.beacon.variable, ielen);
		res->pub.len_beacon_ies = ielen;
		res->pub.information_elements = res->pub.beacon_ies;
		res->pub.len_information_elements = res->pub.len_beacon_ies;
	}

	kref_init(&res->ref);

	res = cfg80211_bss_update(wiphy_to_dev(wiphy), res);
	if (!res)
		return NULL;

	if (res->pub.capability & WLAN_CAPABILITY_ESS)
		regulatory_hint_found_beacon(wiphy, channel, gfp);

	/* cfg80211_bss_update gives us a referenced result */
	return &res->pub;
}
EXPORT_SYMBOL(cfg80211_inform_bss_frame);

void cfg80211_ref_bss(struct cfg80211_bss *pub)
{
	struct cfg80211_internal_bss *bss;

	if (!pub)
		return;

	bss = container_of(pub, struct cfg80211_internal_bss, pub);
	kref_get(&bss->ref);
}
EXPORT_SYMBOL(cfg80211_ref_bss);

void cfg80211_put_bss(struct cfg80211_bss *pub)
{
	struct cfg80211_internal_bss *bss;

	if (!pub)
		return;

	bss = container_of(pub, struct cfg80211_internal_bss, pub);
	kref_put(&bss->ref, bss_release);
}
EXPORT_SYMBOL(cfg80211_put_bss);

void cfg80211_unlink_bss(struct wiphy *wiphy, struct cfg80211_bss *pub)
{
	struct cfg80211_registered_device *dev = wiphy_to_dev(wiphy);
	struct cfg80211_internal_bss *bss;

	if (WARN_ON(!pub))
		return;

	bss = container_of(pub, struct cfg80211_internal_bss, pub);

	spin_lock_bh(&dev->bss_lock);
	if (!list_empty(&bss->list)) {
		__cfg80211_unlink_bss(dev, bss);
		dev->bss_generation++;
	}
	spin_unlock_bh(&dev->bss_lock);
}
EXPORT_SYMBOL(cfg80211_unlink_bss);

#ifdef CONFIG_CFG80211_WEXT
int cfg80211_wext_siwscan(struct net_device *dev,
			  struct iw_request_info *info,
			  union iwreq_data *wrqu, char *extra)
{
	struct cfg80211_registered_device *rdev;
	struct wiphy *wiphy;
	struct iw_scan_req *wreq = NULL;
	struct cfg80211_scan_request *creq = NULL;
	int i, err, n_channels = 0;
	enum ieee80211_band band;

	if (!netif_running(dev))
		return -ENETDOWN;

	if (wrqu->data.length == sizeof(struct iw_scan_req))
		wreq = (struct iw_scan_req *)extra;

	rdev = cfg80211_get_dev_from_ifindex(dev_net(dev), dev->ifindex);

	if (IS_ERR(rdev))
		return PTR_ERR(rdev);

	if (rdev->scan_req) {
		err = -EBUSY;
		goto out;
	}

	wiphy = &rdev->wiphy;

	/* Determine number of channels, needed to allocate creq */
	if (wreq && wreq->num_channels)
		n_channels = wreq->num_channels;
	else {
		for (band = 0; band < IEEE80211_NUM_BANDS; band++)
			if (wiphy->bands[band])
				n_channels += wiphy->bands[band]->n_channels;
	}

	creq = kzalloc(sizeof(*creq) + sizeof(struct cfg80211_ssid) +
		       n_channels * sizeof(void *),
		       GFP_ATOMIC);
	if (!creq) {
		err = -ENOMEM;
		goto out;
	}

	creq->wiphy = wiphy;
	creq->dev = dev;
	/* SSIDs come after channels */
	creq->ssids = (void *)&creq->channels[n_channels];
	creq->n_channels = n_channels;
	creq->n_ssids = 1;

	/* translate "Scan on frequencies" request */
	i = 0;
	for (band = 0; band < IEEE80211_NUM_BANDS; band++) {
		int j;

		if (!wiphy->bands[band])
			continue;

		for (j = 0; j < wiphy->bands[band]->n_channels; j++) {
			/* ignore disabled channels */
			if (wiphy->bands[band]->channels[j].flags &
						IEEE80211_CHAN_DISABLED)
				continue;

			/* If we have a wireless request structure and the
			 * wireless request specifies frequencies, then search
			 * for the matching hardware channel.
			 */
			if (wreq && wreq->num_channels) {
				int k;
				int wiphy_freq = wiphy->bands[band]->channels[j].center_freq;
				for (k = 0; k < wreq->num_channels; k++) {
					int wext_freq = cfg80211_wext_freq(wiphy, &wreq->channel_list[k]);
					if (wext_freq == wiphy_freq)
						goto wext_freq_found;
				}
				goto wext_freq_not_found;
			}

		wext_freq_found:
			creq->channels[i] = &wiphy->bands[band]->channels[j];
			i++;
		wext_freq_not_found: ;
		}
	}
	/* No channels found? */
	if (!i) {
		err = -EINVAL;
		goto out;
	}

	/* Set real number of channels specified in creq->channels[] */
	creq->n_channels = i;

	/* translate "Scan for SSID" request */
	if (wreq) {
		if (wrqu->data.flags & IW_SCAN_THIS_ESSID) {
			if (wreq->essid_len > IEEE80211_MAX_SSID_LEN) {
				err = -EINVAL;
				goto out;
			}
			memcpy(creq->ssids[0].ssid, wreq->essid, wreq->essid_len);
			creq->ssids[0].ssid_len = wreq->essid_len;
		}
		if (wreq->scan_type == IW_SCAN_TYPE_PASSIVE)
			creq->n_ssids = 0;
	}

	for (i = 0; i < IEEE80211_NUM_BANDS; i++)
		if (wiphy->bands[i])
			creq->rates[i] = (1 << wiphy->bands[i]->n_bitrates) - 1;

	rdev->scan_req = creq;
	err = rdev->ops->scan(wiphy, dev, creq);
	if (err) {
		rdev->scan_req = NULL;
		/* creq will be freed below */
	} else {
		nl80211_send_scan_start(rdev, dev);
		/* creq now owned by driver */
		creq = NULL;
		dev_hold(dev);
	}
 out:
	kfree(creq);
	cfg80211_unlock_rdev(rdev);
	return err;
}
EXPORT_SYMBOL_GPL(cfg80211_wext_siwscan);

static void ieee80211_scan_add_ies(struct iw_request_info *info,
				   struct cfg80211_bss *bss,
				   char **current_ev, char *end_buf)
{
	u8 *pos, *end, *next;
	struct iw_event iwe;

	if (!bss->information_elements ||
	    !bss->len_information_elements)
		return;

	/*
	 * If needed, fragment the IEs buffer (at IE boundaries) into short
	 * enough fragments to fit into IW_GENERIC_IE_MAX octet messages.
	 */
	pos = bss->information_elements;
	end = pos + bss->len_information_elements;

	while (end - pos > IW_GENERIC_IE_MAX) {
		next = pos + 2 + pos[1];
		while (next + 2 + next[1] - pos < IW_GENERIC_IE_MAX)
			next = next + 2 + next[1];

		memset(&iwe, 0, sizeof(iwe));
		iwe.cmd = IWEVGENIE;
		iwe.u.data.length = next - pos;
		*current_ev = iwe_stream_add_point(info, *current_ev,
						   end_buf, &iwe, pos);

		pos = next;
	}

	if (end > pos) {
		memset(&iwe, 0, sizeof(iwe));
		iwe.cmd = IWEVGENIE;
		iwe.u.data.length = end - pos;
		*current_ev = iwe_stream_add_point(info, *current_ev,
						   end_buf, &iwe, pos);
	}
}

static inline unsigned int elapsed_jiffies_msecs(unsigned long start)
{
	unsigned long end = jiffies;

	if (end >= start)
		return jiffies_to_msecs(end - start);

	return jiffies_to_msecs(end + (MAX_JIFFY_OFFSET - start) + 1);
}

static char *
ieee80211_bss(struct wiphy *wiphy, struct iw_request_info *info,
	      struct cfg80211_internal_bss *bss, char *current_ev,
	      char *end_buf)
{
	struct iw_event iwe;
	u8 *buf, *cfg, *p;
	u8 *ie = bss->pub.information_elements;
	int rem = bss->pub.len_information_elements, i, sig;
	bool ismesh = false;

	memset(&iwe, 0, sizeof(iwe));
	iwe.cmd = SIOCGIWAP;
	iwe.u.ap_addr.sa_family = ARPHRD_ETHER;
	memcpy(iwe.u.ap_addr.sa_data, bss->pub.bssid, ETH_ALEN);
	current_ev = iwe_stream_add_event(info, current_ev, end_buf, &iwe,
					  IW_EV_ADDR_LEN);

	memset(&iwe, 0, sizeof(iwe));
	iwe.cmd = SIOCGIWFREQ;
	iwe.u.freq.m = ieee80211_frequency_to_channel(bss->pub.channel->center_freq);
	iwe.u.freq.e = 0;
	current_ev = iwe_stream_add_event(info, current_ev, end_buf, &iwe,
					  IW_EV_FREQ_LEN);

	memset(&iwe, 0, sizeof(iwe));
	iwe.cmd = SIOCGIWFREQ;
	iwe.u.freq.m = bss->pub.channel->center_freq;
	iwe.u.freq.e = 6;
	current_ev = iwe_stream_add_event(info, current_ev, end_buf, &iwe,
					  IW_EV_FREQ_LEN);

	if (wiphy->signal_type != CFG80211_SIGNAL_TYPE_NONE) {
		memset(&iwe, 0, sizeof(iwe));
		iwe.cmd = IWEVQUAL;
		iwe.u.qual.updated = IW_QUAL_LEVEL_UPDATED |
				     IW_QUAL_NOISE_INVALID |
				     IW_QUAL_QUAL_UPDATED;
		switch (wiphy->signal_type) {
		case CFG80211_SIGNAL_TYPE_MBM:
			sig = bss->pub.signal / 100;
			iwe.u.qual.level = sig;
			iwe.u.qual.updated |= IW_QUAL_DBM;
			if (sig < -110)		/* rather bad */
				sig = -110;
			else if (sig > -40)	/* perfect */
				sig = -40;
			/* will give a range of 0 .. 70 */
			iwe.u.qual.qual = sig + 110;
			break;
		case CFG80211_SIGNAL_TYPE_UNSPEC:
			iwe.u.qual.level = bss->pub.signal;
			/* will give range 0 .. 100 */
			iwe.u.qual.qual = bss->pub.signal;
			break;
		default:
			/* not reached */
			break;
		}
		current_ev = iwe_stream_add_event(info, current_ev, end_buf,
						  &iwe, IW_EV_QUAL_LEN);
	}

	memset(&iwe, 0, sizeof(iwe));
	iwe.cmd = SIOCGIWENCODE;
	if (bss->pub.capability & WLAN_CAPABILITY_PRIVACY)
		iwe.u.data.flags = IW_ENCODE_ENABLED | IW_ENCODE_NOKEY;
	else
		iwe.u.data.flags = IW_ENCODE_DISABLED;
	iwe.u.data.length = 0;
	current_ev = iwe_stream_add_point(info, current_ev, end_buf,
					  &iwe, "");

	while (rem >= 2) {
		/* invalid data */
		if (ie[1] > rem - 2)
			break;

		switch (ie[0]) {
		case WLAN_EID_SSID:
			memset(&iwe, 0, sizeof(iwe));
			iwe.cmd = SIOCGIWESSID;
			iwe.u.data.length = ie[1];
			iwe.u.data.flags = 1;
			current_ev = iwe_stream_add_point(info, current_ev, end_buf,
							  &iwe, ie + 2);
			break;
		case WLAN_EID_MESH_ID:
			memset(&iwe, 0, sizeof(iwe));
			iwe.cmd = SIOCGIWESSID;
			iwe.u.data.length = ie[1];
			iwe.u.data.flags = 1;
			current_ev = iwe_stream_add_point(info, current_ev, end_buf,
							  &iwe, ie + 2);
			break;
		case WLAN_EID_MESH_CONFIG:
			ismesh = true;
			if (ie[1] != sizeof(struct ieee80211_meshconf_ie))
				break;
			buf = kmalloc(50, GFP_ATOMIC);
			if (!buf)
				break;
			cfg = ie + 2;
			memset(&iwe, 0, sizeof(iwe));
			iwe.cmd = IWEVCUSTOM;
			sprintf(buf, "Mesh Network Path Selection Protocol ID: "
				"0x%02X", cfg[0]);
			iwe.u.data.length = strlen(buf);
			current_ev = iwe_stream_add_point(info, current_ev,
							  end_buf,
							  &iwe, buf);
			sprintf(buf, "Path Selection Metric ID: 0x%02X",
				cfg[1]);
			iwe.u.data.length = strlen(buf);
			current_ev = iwe_stream_add_point(info, current_ev,
							  end_buf,
							  &iwe, buf);
			sprintf(buf, "Congestion Control Mode ID: 0x%02X",
				cfg[2]);
			iwe.u.data.length = strlen(buf);
			current_ev = iwe_stream_add_point(info, current_ev,
							  end_buf,
							  &iwe, buf);
			sprintf(buf, "Synchronization ID: 0x%02X", cfg[3]);
			iwe.u.data.length = strlen(buf);
			current_ev = iwe_stream_add_point(info, current_ev,
							  end_buf,
							  &iwe, buf);
			sprintf(buf, "Authentication ID: 0x%02X", cfg[4]);
			iwe.u.data.length = strlen(buf);
			current_ev = iwe_stream_add_point(info, current_ev,
							  end_buf,
							  &iwe, buf);
			sprintf(buf, "Formation Info: 0x%02X", cfg[5]);
			iwe.u.data.length = strlen(buf);
			current_ev = iwe_stream_add_point(info, current_ev,
							  end_buf,
							  &iwe, buf);
			sprintf(buf, "Capabilities: 0x%02X", cfg[6]);
			iwe.u.data.length = strlen(buf);
			current_ev = iwe_stream_add_point(info, current_ev,
							  end_buf,
							  &iwe, buf);
			kfree(buf);
			break;
		case WLAN_EID_SUPP_RATES:
		case WLAN_EID_EXT_SUPP_RATES:
			/* display all supported rates in readable format */
			p = current_ev + iwe_stream_lcp_len(info);

			memset(&iwe, 0, sizeof(iwe));
			iwe.cmd = SIOCGIWRATE;
			/* Those two flags are ignored... */
			iwe.u.bitrate.fixed = iwe.u.bitrate.disabled = 0;

			for (i = 0; i < ie[1]; i++) {
				iwe.u.bitrate.value =
					((ie[i + 2] & 0x7f) * 500000);
				p = iwe_stream_add_value(info, current_ev, p,
						end_buf, &iwe, IW_EV_PARAM_LEN);
			}
			current_ev = p;
			break;
		}
		rem -= ie[1] + 2;
		ie += ie[1] + 2;
	}

	if (bss->pub.capability & (WLAN_CAPABILITY_ESS | WLAN_CAPABILITY_IBSS) ||
	    ismesh) {
		memset(&iwe, 0, sizeof(iwe));
		iwe.cmd = SIOCGIWMODE;
		if (ismesh)
			iwe.u.mode = IW_MODE_MESH;
		else if (bss->pub.capability & WLAN_CAPABILITY_ESS)
			iwe.u.mode = IW_MODE_MASTER;
		else
			iwe.u.mode = IW_MODE_ADHOC;
		current_ev = iwe_stream_add_event(info, current_ev, end_buf,
						  &iwe, IW_EV_UINT_LEN);
	}

	buf = kmalloc(30, GFP_ATOMIC);
	if (buf) {
		memset(&iwe, 0, sizeof(iwe));
		iwe.cmd = IWEVCUSTOM;
		sprintf(buf, "tsf=%016llx", (unsigned long long)(bss->pub.tsf));
		iwe.u.data.length = strlen(buf);
		current_ev = iwe_stream_add_point(info, current_ev, end_buf,
						  &iwe, buf);
		memset(&iwe, 0, sizeof(iwe));
		iwe.cmd = IWEVCUSTOM;
		sprintf(buf, " Last beacon: %ums ago",
			elapsed_jiffies_msecs(bss->ts));
		iwe.u.data.length = strlen(buf);
		current_ev = iwe_stream_add_point(info, current_ev,
						  end_buf, &iwe, buf);
		kfree(buf);
	}

	ieee80211_scan_add_ies(info, &bss->pub, &current_ev, end_buf);

	return current_ev;
}


static int ieee80211_scan_results(struct cfg80211_registered_device *dev,
				  struct iw_request_info *info,
				  char *buf, size_t len)
{
	char *current_ev = buf;
	char *end_buf = buf + len;
	struct cfg80211_internal_bss *bss;

	spin_lock_bh(&dev->bss_lock);
	cfg80211_bss_expire(dev);

	list_for_each_entry(bss, &dev->bss_list, list) {
		if (buf + len - current_ev <= IW_EV_ADDR_LEN) {
			spin_unlock_bh(&dev->bss_lock);
			return -E2BIG;
		}
		current_ev = ieee80211_bss(&dev->wiphy, info, bss,
					   current_ev, end_buf);
	}
	spin_unlock_bh(&dev->bss_lock);
	return current_ev - buf;
}


int cfg80211_wext_giwscan(struct net_device *dev,
			  struct iw_request_info *info,
			  struct iw_point *data, char *extra)
{
	struct cfg80211_registered_device *rdev;
	int res;

	if (!netif_running(dev))
		return -ENETDOWN;

	rdev = cfg80211_get_dev_from_ifindex(dev_net(dev), dev->ifindex);

	if (IS_ERR(rdev))
		return PTR_ERR(rdev);

	if (rdev->scan_req) {
		res = -EAGAIN;
		goto out;
	}

	res = ieee80211_scan_results(rdev, info, extra, data->length);
	data->length = 0;
	if (res >= 0) {
		data->length = res;
		res = 0;
	}

 out:
	cfg80211_unlock_rdev(rdev);
	return res;
}
EXPORT_SYMBOL_GPL(cfg80211_wext_giwscan);
#endif<|MERGE_RESOLUTION|>--- conflicted
+++ resolved
@@ -18,11 +18,7 @@
 #include "nl80211.h"
 #include "wext-compat.h"
 
-<<<<<<< HEAD
-#define IEEE80211_SCAN_RESULT_EXPIRE	(3 * HZ)
-=======
 #define IEEE80211_SCAN_RESULT_EXPIRE	(7 * HZ)
->>>>>>> f864ae50
 
 void ___cfg80211_scan_done(struct cfg80211_registered_device *rdev, bool leak)
 {
