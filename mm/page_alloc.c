--- conflicted
+++ resolved
@@ -198,8 +198,6 @@
  */
 int min_free_kbytes = 1024;
 int min_free_order_shift = 1;
-<<<<<<< HEAD
-=======
 
 /*
  * Extra memory for the system to try freeing. Used to temporarily
@@ -207,7 +205,6 @@
  * down to the min watermarks controlled by min_free_kbytes above.
  */
 int extra_free_kbytes = 0;
->>>>>>> f864ae50
 
 static unsigned long __meminitdata nr_kernel_pages;
 static unsigned long __meminitdata nr_all_pages;
