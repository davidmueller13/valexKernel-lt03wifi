/* internal.h: mm/ internal definitions
 *
 * Copyright (C) 2004 Red Hat, Inc. All Rights Reserved.
 * Written by David Howells (dhowells@redhat.com)
 *
 * This program is free software; you can redistribute it and/or
 * modify it under the terms of the GNU General Public License
 * as published by the Free Software Foundation; either version
 * 2 of the License, or (at your option) any later version.
 */
#ifndef __MM_INTERNAL_H
#define __MM_INTERNAL_H

#include <linux/mm.h>
#ifdef CONFIG_ZSWAP
#include <linux/rmap.h>
#endif

void free_pgtables(struct mmu_gather *tlb, struct vm_area_struct *start_vma,
		unsigned long floor, unsigned long ceiling);

static inline void set_page_count(struct page *page, int v)
{
	atomic_set(&page->_count, v);
}

/*
 * Turn a non-refcounted page (->_count == 0) into refcounted with
 * a count of one.
 */
static inline void set_page_refcounted(struct page *page)
{
	VM_BUG_ON(PageTail(page));
	VM_BUG_ON(atomic_read(&page->_count));
	set_page_count(page, 1);
}

static inline void __put_page(struct page *page)
{
	atomic_dec(&page->_count);
}

static inline void __get_page_tail_foll(struct page *page,
					bool get_page_head)
{
	/*
	 * If we're getting a tail page, the elevated page->_count is
	 * required only in the head page and we will elevate the head
	 * page->_count and tail page->_mapcount.
	 *
	 * We elevate page_tail->_mapcount for tail pages to force
	 * page_tail->_count to be zero at all times to avoid getting
	 * false positives from get_page_unless_zero() with
	 * speculative page access (like in
	 * page_cache_get_speculative()) on tail pages.
	 */
	VM_BUG_ON(atomic_read(&page->first_page->_count) <= 0);
	VM_BUG_ON(atomic_read(&page->_count) != 0);
	VM_BUG_ON(page_mapcount(page) < 0);
	if (get_page_head)
		atomic_inc(&page->first_page->_count);
	atomic_inc(&page->_mapcount);
}

/*
 * This is meant to be called as the FOLL_GET operation of
 * follow_page() and it must be called while holding the proper PT
 * lock while the pte (or pmd_trans_huge) is still mapping the page.
 */
static inline void get_page_foll(struct page *page)
{
	if (unlikely(PageTail(page)))
		/*
		 * This is safe only because
		 * __split_huge_page_refcount() can't run under
		 * get_page_foll() because we hold the proper PT lock.
		 */
		__get_page_tail_foll(page, true);
	else {
		/*
		 * Getting a normal page or the head of a compound page
		 * requires to already have an elevated page->_count.
		 */
		VM_BUG_ON(atomic_read(&page->_count) <= 0);
		atomic_inc(&page->_count);
	}
}

extern unsigned long highest_memmap_pfn;

/*
 * in mm/vmscan.c:
 */
extern int isolate_lru_page(struct page *page);
extern void putback_lru_page(struct page *page);

/*
 * in mm/page_alloc.c
 */
extern void __free_pages_bootmem(struct page *page, unsigned int order);
extern void prep_compound_page(struct page *page, unsigned long order);
#ifdef CONFIG_MEMORY_FAILURE
extern bool is_free_buddy_page(struct page *page);
#endif


/*
 * function for dealing with page's order in buddy system.
 * zone->lock is already acquired when we use these.
 * So, we don't need atomic page->flags operations here.
 */
static inline unsigned long page_order(struct page *page)
{
	/* PageBuddy() must be checked by the caller */
	return page_private(page);
}

/* mm/util.c */
void __vma_link_list(struct mm_struct *mm, struct vm_area_struct *vma,
		struct vm_area_struct *prev, struct rb_node *rb_parent);

#ifdef CONFIG_MMU
extern long mlock_vma_pages_range(struct vm_area_struct *vma,
			unsigned long start, unsigned long end);
extern void munlock_vma_pages_range(struct vm_area_struct *vma,
			unsigned long start, unsigned long end);
static inline void munlock_vma_pages_all(struct vm_area_struct *vma)
{
	munlock_vma_pages_range(vma, vma->vm_start, vma->vm_end);
}

/*
 * Called only in fault path via page_evictable() for a new page
 * to determine if it's being mapped into a LOCKED vma.
 * If so, mark page as mlocked.
 */
static inline int is_mlocked_vma(struct vm_area_struct *vma, struct page *page)
{
	VM_BUG_ON(PageLRU(page));

	if (likely((vma->vm_flags & (VM_LOCKED | VM_SPECIAL)) != VM_LOCKED))
		return 0;

	if (!TestSetPageMlocked(page)) {
		inc_zone_page_state(page, NR_MLOCK);
		count_vm_event(UNEVICTABLE_PGMLOCKED);
	}
	return 1;
}

/*
 * must be called with vma's mmap_sem held for read or write, and page locked.
 */
extern void mlock_vma_page(struct page *page);
extern void munlock_vma_page(struct page *page);

/*
 * Clear the page's PageMlocked().  This can be useful in a situation where
 * we want to unconditionally remove a page from the pagecache -- e.g.,
 * on truncation or freeing.
 *
 * It is legal to call this function for any page, mlocked or not.
 * If called for a page that is still mapped by mlocked vmas, all we do
 * is revert to lazy LRU behaviour -- semantics are not broken.
 */
extern void __clear_page_mlock(struct page *page);
static inline void clear_page_mlock(struct page *page)
{
	if (unlikely(TestClearPageMlocked(page)))
		__clear_page_mlock(page);
}

/*
 * mlock_migrate_page - called only from migrate_page_copy() to
 * migrate the Mlocked page flag; update statistics.
 */
static inline void mlock_migrate_page(struct page *newpage, struct page *page)
{
	if (TestClearPageMlocked(page)) {
		unsigned long flags;

		local_irq_save(flags);
		__dec_zone_page_state(page, NR_MLOCK);
		SetPageMlocked(newpage);
		__inc_zone_page_state(newpage, NR_MLOCK);
		local_irq_restore(flags);
	}
}

#ifdef CONFIG_TRANSPARENT_HUGEPAGE
extern unsigned long vma_address(struct page *page,
				 struct vm_area_struct *vma);
#endif
#else /* !CONFIG_MMU */
static inline int is_mlocked_vma(struct vm_area_struct *v, struct page *p)
{
	return 0;
}
static inline void clear_page_mlock(struct page *page) { }
static inline void mlock_vma_page(struct page *page) { }
static inline void mlock_migrate_page(struct page *new, struct page *old) { }

#endif /* !CONFIG_MMU */

/*
 * Return the mem_map entry representing the 'offset' subpage within
 * the maximally aligned gigantic page 'base'.  Handle any discontiguity
 * in the mem_map at MAX_ORDER_NR_PAGES boundaries.
 */
static inline struct page *mem_map_offset(struct page *base, int offset)
{
	if (unlikely(offset >= MAX_ORDER_NR_PAGES))
		return pfn_to_page(page_to_pfn(base) + offset);
	return base + offset;
}

/*
 * Iterator over all subpages within the maximally aligned gigantic
 * page 'base'.  Handle any discontiguity in the mem_map.
 */
static inline struct page *mem_map_next(struct page *iter,
						struct page *base, int offset)
{
	if (unlikely((offset & (MAX_ORDER_NR_PAGES - 1)) == 0)) {
		unsigned long pfn = page_to_pfn(base) + offset;
		if (!pfn_valid(pfn))
			return NULL;
		return pfn_to_page(pfn);
	}
	return iter + 1;
}

/*
 * FLATMEM and DISCONTIGMEM configurations use alloc_bootmem_node,
 * so all functions starting at paging_init should be marked __init
 * in those cases. SPARSEMEM, however, allows for memory hotplug,
 * and alloc_bootmem_node is not used.
 */
#ifdef CONFIG_SPARSEMEM
#define __paginginit __meminit
#else
#define __paginginit __init
#endif

/* Memory initialisation debug and verification */
enum mminit_level {
	MMINIT_WARNING,
	MMINIT_VERIFY,
	MMINIT_TRACE
};

#ifdef CONFIG_DEBUG_MEMORY_INIT

extern int mminit_loglevel;

#define mminit_dprintk(level, prefix, fmt, arg...) \
do { \
	if (level < mminit_loglevel) { \
		printk(level <= MMINIT_WARNING ? KERN_WARNING : KERN_DEBUG); \
		printk(KERN_CONT "mminit::" prefix " " fmt, ##arg); \
	} \
} while (0)

extern void mminit_verify_pageflags_layout(void);
extern void mminit_verify_page_links(struct page *page,
		enum zone_type zone, unsigned long nid, unsigned long pfn);
extern void mminit_verify_zonelist(void);

#else

static inline void mminit_dprintk(enum mminit_level level,
				const char *prefix, const char *fmt, ...)
{
}

static inline void mminit_verify_pageflags_layout(void)
{
}

static inline void mminit_verify_page_links(struct page *page,
		enum zone_type zone, unsigned long nid, unsigned long pfn)
{
}

static inline void mminit_verify_zonelist(void)
{
}
#endif /* CONFIG_DEBUG_MEMORY_INIT */

/* mminit_validate_memmodel_limits is independent of CONFIG_DEBUG_MEMORY_INIT */
#if defined(CONFIG_SPARSEMEM)
extern void mminit_validate_memmodel_limits(unsigned long *start_pfn,
				unsigned long *end_pfn);
#else
static inline void mminit_validate_memmodel_limits(unsigned long *start_pfn,
				unsigned long *end_pfn)
{
}
#endif /* CONFIG_SPARSEMEM */

#define ZONE_RECLAIM_NOSCAN	-2
#define ZONE_RECLAIM_FULL	-1
#define ZONE_RECLAIM_SOME	0
#define ZONE_RECLAIM_SUCCESS	1
#endif

extern int hwpoison_filter(struct page *p);

extern u32 hwpoison_filter_dev_major;
extern u32 hwpoison_filter_dev_minor;
extern u64 hwpoison_filter_flags_mask;
extern u64 hwpoison_filter_flags_value;
extern u64 hwpoison_filter_memcg;
extern u32 hwpoison_filter_enable;

<<<<<<< HEAD
/*
 * Unnecessary readahead harms performance, especially for SSD devices, where
 * large reads are significantly more expensive than small ones.
 * These implements simple swap random access detection. In swap page fault: if
 * the page is found in swapcache, decrease a counter in the vma, otherwise we
 * need to perform sync swapin and the counter is increased.  Optionally swapin
 * will perform readahead if the counter is below a threshold.
 */
#ifdef CONFIG_ZSWAP
#define SWAPRA_MISS_THRESHOLD  (100)
#define SWAPRA_MAX_MISS ((SWAPRA_MISS_THRESHOLD) * 10)
static inline void swap_cache_hit(struct vm_area_struct *vma)
{
	if (vma && vma->anon_vma)
		atomic_dec_if_positive(&vma->anon_vma->swapra_miss);
}

static inline void swap_cache_miss(struct vm_area_struct *vma)
{
	if (!vma || !vma->anon_vma)
		return;
	if (atomic_read(&vma->anon_vma->swapra_miss) < SWAPRA_MAX_MISS)
		atomic_inc(&vma->anon_vma->swapra_miss);
}

static inline int swap_cache_skip_readahead(struct vm_area_struct *vma)
{
	if (!vma || !vma->anon_vma)
		return 0;
	return atomic_read(&vma->anon_vma->swapra_miss) >
		SWAPRA_MISS_THRESHOLD;
}
#else
static inline void swap_cache_hit(struct vm_area_struct *vma)
{
}

static inline void swap_cache_miss(struct vm_area_struct *vma)
{
}

static inline int swap_cache_skip_readahead(struct vm_area_struct *vma)
{
	return 0;
}
#endif	/* CONFIG_ZSWAP */
=======
extern void set_pageblock_order(void);
>>>>>>> dd12c7c4
<|MERGE_RESOLUTION|>--- conflicted
+++ resolved
@@ -313,7 +313,6 @@
 extern u64 hwpoison_filter_memcg;
 extern u32 hwpoison_filter_enable;
 
-<<<<<<< HEAD
 /*
  * Unnecessary readahead harms performance, especially for SSD devices, where
  * large reads are significantly more expensive than small ones.
@@ -360,6 +359,5 @@
 	return 0;
 }
 #endif	/* CONFIG_ZSWAP */
-=======
-extern void set_pageblock_order(void);
->>>>>>> dd12c7c4
+
+extern void set_pageblock_order(void);