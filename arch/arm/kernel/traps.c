--- conflicted
+++ resolved
@@ -36,12 +36,9 @@
 #include <asm/system_misc.h>
 
 #include "signal.h"
-<<<<<<< HEAD
 #ifdef CONFIG_SEC_DEBUG_SUBSYS
 #include <mach/sec_debug.h>
 #endif
-static const char *handler[]= { "prefetch abort", "data abort", "address exception", "interrupt" };
-=======
 
 static const char *handler[]= {
 	"prefetch abort",
@@ -50,7 +47,6 @@
 	"interrupt",
 	"undefined instruction",
 };
->>>>>>> 4b9c8e9b
 
 void *vectors_page;
 
