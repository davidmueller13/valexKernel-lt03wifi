--- conflicted
+++ resolved
@@ -16,18 +16,4 @@
  */
 static void arch_idle(void)
 {
-<<<<<<< HEAD
-}
-
-static void arch_reset(char mode, const char *cmd)
-{
-	if (mode == 's') {
-		/* Jump into ROM at address 0 */
-		soft_restart(0);
-	} else {
-		__raw_writel(WTE | WTRE | WTCLK, WTCR);
-	}
-}
-=======
-}
->>>>>>> a07613a5
+}