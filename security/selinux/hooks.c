/*
 *  NSA Security-Enhanced Linux (SELinux) security module
 *
 *  This file contains the SELinux hook function implementations.
 *
 *  Authors:  Stephen Smalley, <sds@epoch.ncsc.mil>
 *	      Chris Vance, <cvance@nai.com>
 *	      Wayne Salamon, <wsalamon@nai.com>
 *	      James Morris <jmorris@redhat.com>
 *
 *  Copyright (C) 2001,2002 Networks Associates Technology, Inc.
 *  Copyright (C) 2003-2008 Red Hat, Inc., James Morris <jmorris@redhat.com>
 *					   Eric Paris <eparis@redhat.com>
 *  Copyright (C) 2004-2005 Trusted Computer Solutions, Inc.
 *			    <dgoeddel@trustedcs.com>
 *  Copyright (C) 2006, 2007, 2009 Hewlett-Packard Development Company, L.P.
 *	Paul Moore <paul@paul-moore.com>
 *  Copyright (C) 2007 Hitachi Software Engineering Co., Ltd.
 *		       Yuichi Nakamura <ynakam@hitachisoft.jp>
 *
 *	This program is free software; you can redistribute it and/or modify
 *	it under the terms of the GNU General Public License version 2,
 *	as published by the Free Software Foundation.
 */

#include <linux/init.h>
#include <linux/kd.h>
#include <linux/kernel.h>
#include <linux/tracehook.h>
#include <linux/errno.h>
#include <linux/sched.h>
#include <linux/security.h>
#include <linux/xattr.h>
#include <linux/capability.h>
#include <linux/unistd.h>
#include <linux/mm.h>
#include <linux/mman.h>
#include <linux/slab.h>
#include <linux/pagemap.h>
#include <linux/proc_fs.h>
#include <linux/swap.h>
#include <linux/spinlock.h>
#include <linux/syscalls.h>
#include <linux/dcache.h>
#include <linux/file.h>
#include <linux/fdtable.h>
#include <linux/namei.h>
#include <linux/mount.h>
#include <linux/netfilter_ipv4.h>
#include <linux/netfilter_ipv6.h>
#include <linux/tty.h>
#include <net/icmp.h>
#include <net/ip.h>		/* for local_port_range[] */
#include <net/tcp.h>		/* struct or_callable used in sock_rcv_skb */
#include <net/inet_connection_sock.h>
#include <net/net_namespace.h>
#include <net/netlabel.h>
#include <linux/uaccess.h>
#include <asm/ioctls.h>
#include <linux/atomic.h>
#include <linux/bitops.h>
#include <linux/interrupt.h>
#include <linux/netdevice.h>	/* for network interface checks */
#include <linux/netlink.h>
#include <linux/tcp.h>
#include <linux/udp.h>
#include <linux/dccp.h>
#include <linux/quota.h>
#include <linux/un.h>		/* for Unix socket types */
#include <net/af_unix.h>	/* for Unix socket types */
#include <linux/parser.h>
#include <linux/nfs_mount.h>
#include <net/ipv6.h>
#include <linux/hugetlb.h>
#include <linux/personality.h>
#include <linux/audit.h>
#include <linux/string.h>
#include <linux/selinux.h>
#include <linux/mutex.h>
#include <linux/posix-timers.h>
#include <linux/syslog.h>
#include <linux/user_namespace.h>
#include <linux/export.h>
#include <linux/msg.h>
#include <linux/shm.h>

#include "avc.h"
#include "objsec.h"
#include "netif.h"
#include "netnode.h"
#include "netport.h"
#include "xfrm.h"
#include "netlabel.h"
#include "audit.h"
#include "avc_ss.h"

#define NUM_SEL_MNT_OPTS 5

extern struct security_operations *security_ops;

/* SECMARK reference count */
static atomic_t selinux_secmark_refcount = ATOMIC_INIT(0);

#ifdef CONFIG_SECURITY_SELINUX_DEVELOP
int selinux_enforcing;

static int __init enforcing_setup(char *str)
{
	unsigned long enforcing;
	if (!strict_strtoul(str, 0, &enforcing))
#ifdef CONFIG_ALWAYS_ENFORCE
		selinux_enforcing = 1;
#else
		selinux_enforcing = enforcing ? 1 : 0;
#endif
	return 1;
}
__setup("enforcing=", enforcing_setup);
#endif

#ifdef CONFIG_SECURITY_SELINUX_BOOTPARAM
int selinux_enabled = CONFIG_SECURITY_SELINUX_BOOTPARAM_VALUE;

static int __init selinux_enabled_setup(char *str)
{
	unsigned long enabled;
	if (!strict_strtoul(str, 0, &enabled))
#ifdef CONFIG_ALWAYS_ENFORCE
		selinux_enabled = 1;
#else
		selinux_enabled = enabled ? 1 : 0;
#endif
	return 1;
}
__setup("selinux=", selinux_enabled_setup);
#else
int selinux_enabled = 1;
#endif

static struct kmem_cache *sel_inode_cache;

/**
 * selinux_secmark_enabled - Check to see if SECMARK is currently enabled
 *
 * Description:
 * This function checks the SECMARK reference counter to see if any SECMARK
 * targets are currently configured, if the reference counter is greater than
 * zero SECMARK is considered to be enabled.  Returns true (1) if SECMARK is
 * enabled, false (0) if SECMARK is disabled.
 *
 */
static int selinux_secmark_enabled(void)
{
	return (atomic_read(&selinux_secmark_refcount) > 0);
}

/*
 * initialise the security for the init task
 */
static void cred_init_security(void)
{
	struct cred *cred = (struct cred *) current->real_cred;
	struct task_security_struct *tsec;

	tsec = kzalloc(sizeof(struct task_security_struct), GFP_KERNEL);
	if (!tsec)
		panic("SELinux:  Failed to initialize initial task.\n");

	tsec->osid = tsec->sid = SECINITSID_KERNEL;
	cred->security = tsec;
}

/*
 * get the security ID of a set of credentials
 */
static inline u32 cred_sid(const struct cred *cred)
{
	const struct task_security_struct *tsec;

	tsec = cred->security;
	return tsec->sid;
}

/*
 * get the objective security ID of a task
 */
static inline u32 task_sid(const struct task_struct *task)
{
	u32 sid;

	rcu_read_lock();
	sid = cred_sid(__task_cred(task));
	rcu_read_unlock();
	return sid;
}

/*
 * get the subjective security ID of the current task
 */
static inline u32 current_sid(void)
{
	const struct task_security_struct *tsec = current_security();

	return tsec->sid;
}

/* Allocate and free functions for each kind of security blob. */

static int inode_alloc_security(struct inode *inode)
{
	struct inode_security_struct *isec;
	u32 sid = current_sid();

	isec = kmem_cache_zalloc(sel_inode_cache, GFP_NOFS);
	if (!isec)
		return -ENOMEM;

	mutex_init(&isec->lock);
	INIT_LIST_HEAD(&isec->list);
	isec->inode = inode;
	isec->sid = SECINITSID_UNLABELED;
	isec->sclass = SECCLASS_FILE;
	isec->task_sid = sid;
	inode->i_security = isec;

	return 0;
}

static void inode_free_rcu(struct rcu_head *head)
{
	struct inode_security_struct *isec;

	isec = container_of(head, struct inode_security_struct, rcu);
	kmem_cache_free(sel_inode_cache, isec);
}

static void inode_free_security(struct inode *inode)
{
	struct inode_security_struct *isec = inode->i_security;
	struct superblock_security_struct *sbsec = inode->i_sb->s_security;

	spin_lock(&sbsec->isec_lock);
	if (!list_empty(&isec->list))
		list_del_init(&isec->list);
	spin_unlock(&sbsec->isec_lock);

	/*
	 * The inode may still be referenced in a path walk and
	 * a call to selinux_inode_permission() can be made
	 * after inode_free_security() is called. Ideally, the VFS
	 * wouldn't do this, but fixing that is a much harder
	 * job. For now, simply free the i_security via RCU, and
	 * leave the current inode->i_security pointer intact.
	 * The inode will be freed after the RCU grace period too.
	 */
	call_rcu(&isec->rcu, inode_free_rcu);
}

static int file_alloc_security(struct file *file)
{
	struct file_security_struct *fsec;
	u32 sid = current_sid();

	fsec = kzalloc(sizeof(struct file_security_struct), GFP_KERNEL);
	if (!fsec)
		return -ENOMEM;

	fsec->sid = sid;
	fsec->fown_sid = sid;
	file->f_security = fsec;

	return 0;
}

static void file_free_security(struct file *file)
{
	struct file_security_struct *fsec = file->f_security;
	file->f_security = NULL;
	kfree(fsec);
}

static int superblock_alloc_security(struct super_block *sb)
{
	struct superblock_security_struct *sbsec;

	sbsec = kzalloc(sizeof(struct superblock_security_struct), GFP_KERNEL);
	if (!sbsec)
		return -ENOMEM;

	mutex_init(&sbsec->lock);
	INIT_LIST_HEAD(&sbsec->isec_head);
	spin_lock_init(&sbsec->isec_lock);
	sbsec->sb = sb;
	sbsec->sid = SECINITSID_UNLABELED;
	sbsec->def_sid = SECINITSID_FILE;
	sbsec->mntpoint_sid = SECINITSID_UNLABELED;
	sb->s_security = sbsec;

	return 0;
}

static void superblock_free_security(struct super_block *sb)
{
	struct superblock_security_struct *sbsec = sb->s_security;
	sb->s_security = NULL;
	kfree(sbsec);
}

/* The file system's label must be initialized prior to use. */

static const char *labeling_behaviors[6] = {
	"uses xattr",
	"uses transition SIDs",
	"uses task SIDs",
	"uses genfs_contexts",
	"not configured for labeling",
	"uses mountpoint labeling",
};

static int inode_doinit_with_dentry(struct inode *inode, struct dentry *opt_dentry);

static inline int inode_doinit(struct inode *inode)
{
	return inode_doinit_with_dentry(inode, NULL);
}

enum {
	Opt_error = -1,
	Opt_context = 1,
	Opt_fscontext = 2,
	Opt_defcontext = 3,
	Opt_rootcontext = 4,
	Opt_labelsupport = 5,
};

static const match_table_t tokens = {
	{Opt_context, CONTEXT_STR "%s"},
	{Opt_fscontext, FSCONTEXT_STR "%s"},
	{Opt_defcontext, DEFCONTEXT_STR "%s"},
	{Opt_rootcontext, ROOTCONTEXT_STR "%s"},
	{Opt_labelsupport, LABELSUPP_STR},
	{Opt_error, NULL},
};

#define SEL_MOUNT_FAIL_MSG "SELinux:  duplicate or incompatible mount options\n"

static int may_context_mount_sb_relabel(u32 sid,
			struct superblock_security_struct *sbsec,
			const struct cred *cred)
{
	const struct task_security_struct *tsec = cred->security;
	int rc;

	rc = avc_has_perm(tsec->sid, sbsec->sid, SECCLASS_FILESYSTEM,
			  FILESYSTEM__RELABELFROM, NULL);
	if (rc)
		return rc;

	rc = avc_has_perm(tsec->sid, sid, SECCLASS_FILESYSTEM,
			  FILESYSTEM__RELABELTO, NULL);
	return rc;
}

static int may_context_mount_inode_relabel(u32 sid,
			struct superblock_security_struct *sbsec,
			const struct cred *cred)
{
	const struct task_security_struct *tsec = cred->security;
	int rc;
	rc = avc_has_perm(tsec->sid, sbsec->sid, SECCLASS_FILESYSTEM,
			  FILESYSTEM__RELABELFROM, NULL);
	if (rc)
		return rc;

	rc = avc_has_perm(sid, sbsec->sid, SECCLASS_FILESYSTEM,
			  FILESYSTEM__ASSOCIATE, NULL);
	return rc;
}

static int sb_finish_set_opts(struct super_block *sb)
{
	struct superblock_security_struct *sbsec = sb->s_security;
	struct dentry *root = sb->s_root;
	struct inode *root_inode = root->d_inode;
	int rc = 0;

	if (sbsec->behavior == SECURITY_FS_USE_XATTR) {
		/* Make sure that the xattr handler exists and that no
		   error other than -ENODATA is returned by getxattr on
		   the root directory.  -ENODATA is ok, as this may be
		   the first boot of the SELinux kernel before we have
		   assigned xattr values to the filesystem. */
		if (!root_inode->i_op->getxattr) {
			printk(KERN_WARNING "SELinux: (dev %s, type %s) has no "
			       "xattr support\n", sb->s_id, sb->s_type->name);
			rc = -EOPNOTSUPP;
			goto out;
		}
		rc = root_inode->i_op->getxattr(root, XATTR_NAME_SELINUX, NULL, 0);
		if (rc < 0 && rc != -ENODATA) {
			if (rc == -EOPNOTSUPP)
				printk(KERN_WARNING "SELinux: (dev %s, type "
				       "%s) has no security xattr handler\n",
				       sb->s_id, sb->s_type->name);
			else
				printk(KERN_WARNING "SELinux: (dev %s, type "
				       "%s) getxattr errno %d\n", sb->s_id,
				       sb->s_type->name, -rc);
			goto out;
		}
	}

	sbsec->flags |= (SE_SBINITIALIZED | SE_SBLABELSUPP);

	if (sbsec->behavior > ARRAY_SIZE(labeling_behaviors))
		printk(KERN_ERR "SELinux: initialized (dev %s, type %s), unknown behavior\n",
		       sb->s_id, sb->s_type->name);
	else
		printk(KERN_DEBUG "SELinux: initialized (dev %s, type %s), %s\n",
		       sb->s_id, sb->s_type->name,
		       labeling_behaviors[sbsec->behavior-1]);

	if (sbsec->behavior == SECURITY_FS_USE_GENFS ||
	    sbsec->behavior == SECURITY_FS_USE_MNTPOINT ||
	    sbsec->behavior == SECURITY_FS_USE_NONE ||
	    sbsec->behavior > ARRAY_SIZE(labeling_behaviors))
		sbsec->flags &= ~SE_SBLABELSUPP;

	/* Special handling for sysfs. Is genfs but also has setxattr handler*/
	if (strncmp(sb->s_type->name, "sysfs", sizeof("sysfs")) == 0)
		sbsec->flags |= SE_SBLABELSUPP;

	/*
	 * Special handling for rootfs. Is genfs but supports
	 * setting SELinux context on in-core inodes.
	 */
	if (strncmp(sb->s_type->name, "rootfs", sizeof("rootfs")) == 0)
		sbsec->flags |= SE_SBLABELSUPP;

	/* Initialize the root inode. */
	rc = inode_doinit_with_dentry(root_inode, root);
	printk(KERN_DEBUG "SELinux: end of inode_doinit_with_dentry \n");

	/* Initialize any other inodes associated with the superblock, e.g.
	   inodes created prior to initial policy load or inodes created
	   during get_sb by a pseudo filesystem that directly
	   populates itself. */
	spin_lock(&sbsec->isec_lock);
next_inode:
	if (!list_empty(&sbsec->isec_head)) {
		struct inode_security_struct *isec =
				list_entry(sbsec->isec_head.next,
					   struct inode_security_struct, list);
		struct inode *inode = isec->inode;
		spin_unlock(&sbsec->isec_lock);
		inode = igrab(inode);
		if (inode) {
			if (!IS_PRIVATE(inode))
				inode_doinit(inode);
			iput(inode);
		}
		spin_lock(&sbsec->isec_lock);
		list_del_init(&isec->list);
		goto next_inode;
	}
	printk(KERN_DEBUG "SELinux: end of list_entry \n");
	spin_unlock(&sbsec->isec_lock);
out:
	return rc;
}

/*
 * This function should allow an FS to ask what it's mount security
 * options were so it can use those later for submounts, displaying
 * mount options, or whatever.
 */
static int selinux_get_mnt_opts(const struct super_block *sb,
				struct security_mnt_opts *opts)
{
	int rc = 0, i;
	struct superblock_security_struct *sbsec = sb->s_security;
	char *context = NULL;
	u32 len;
	char tmp;

	security_init_mnt_opts(opts);

	if (!(sbsec->flags & SE_SBINITIALIZED))
		return -EINVAL;

	if (!ss_initialized)
		return -EINVAL;

	tmp = sbsec->flags & SE_MNTMASK;
	/* count the number of mount options for this sb */
	for (i = 0; i < 8; i++) {
		if (tmp & 0x01)
			opts->num_mnt_opts++;
		tmp >>= 1;
	}
	/* Check if the Label support flag is set */
	if (sbsec->flags & SE_SBLABELSUPP)
		opts->num_mnt_opts++;

	opts->mnt_opts = kcalloc(opts->num_mnt_opts, sizeof(char *), GFP_ATOMIC);
	if (!opts->mnt_opts) {
		rc = -ENOMEM;
		goto out_free;
	}

	opts->mnt_opts_flags = kcalloc(opts->num_mnt_opts, sizeof(int), GFP_ATOMIC);
	if (!opts->mnt_opts_flags) {
		rc = -ENOMEM;
		goto out_free;
	}

	i = 0;
	if (sbsec->flags & FSCONTEXT_MNT) {
		rc = security_sid_to_context(sbsec->sid, &context, &len);
		if (rc)
			goto out_free;
		opts->mnt_opts[i] = context;
		opts->mnt_opts_flags[i++] = FSCONTEXT_MNT;
	}
	if (sbsec->flags & CONTEXT_MNT) {
		rc = security_sid_to_context(sbsec->mntpoint_sid, &context, &len);
		if (rc)
			goto out_free;
		opts->mnt_opts[i] = context;
		opts->mnt_opts_flags[i++] = CONTEXT_MNT;
	}
	if (sbsec->flags & DEFCONTEXT_MNT) {
		rc = security_sid_to_context(sbsec->def_sid, &context, &len);
		if (rc)
			goto out_free;
		opts->mnt_opts[i] = context;
		opts->mnt_opts_flags[i++] = DEFCONTEXT_MNT;
	}
	if (sbsec->flags & ROOTCONTEXT_MNT) {
		struct inode *root = sbsec->sb->s_root->d_inode;
		struct inode_security_struct *isec = root->i_security;

		rc = security_sid_to_context(isec->sid, &context, &len);
		if (rc)
			goto out_free;
		opts->mnt_opts[i] = context;
		opts->mnt_opts_flags[i++] = ROOTCONTEXT_MNT;
	}
	if (sbsec->flags & SE_SBLABELSUPP) {
		opts->mnt_opts[i] = NULL;
		opts->mnt_opts_flags[i++] = SE_SBLABELSUPP;
	}

	BUG_ON(i != opts->num_mnt_opts);

	return 0;

out_free:
	security_free_mnt_opts(opts);
	return rc;
}

static int bad_option(struct superblock_security_struct *sbsec, char flag,
		      u32 old_sid, u32 new_sid)
{
	char mnt_flags = sbsec->flags & SE_MNTMASK;

	/* check if the old mount command had the same options */
	if (sbsec->flags & SE_SBINITIALIZED)
		if (!(sbsec->flags & flag) ||
		    (old_sid != new_sid))
			return 1;

	/* check if we were passed the same options twice,
	 * aka someone passed context=a,context=b
	 */
	if (!(sbsec->flags & SE_SBINITIALIZED))
		if (mnt_flags & flag)
			return 1;
	return 0;
}

/*
 * Allow filesystems with binary mount data to explicitly set mount point
 * labeling information.
 */
static int selinux_set_mnt_opts(struct super_block *sb,
				struct security_mnt_opts *opts)
{
	const struct cred *cred = current_cred();
	int rc = 0, i;
	struct superblock_security_struct *sbsec = sb->s_security;
	const char *name = sb->s_type->name;
	struct inode *inode = sbsec->sb->s_root->d_inode;
	struct inode_security_struct *root_isec = inode->i_security;
	u32 fscontext_sid = 0, context_sid = 0, rootcontext_sid = 0;
	u32 defcontext_sid = 0;
	char **mount_options = opts->mnt_opts;
	int *flags = opts->mnt_opts_flags;
	int num_opts = opts->num_mnt_opts;

	mutex_lock(&sbsec->lock);

	if (!ss_initialized) {
		if (!num_opts) {
			/* Defer initialization until selinux_complete_init,
			   after the initial policy is loaded and the security
			   server is ready to handle calls. */
			goto out;
		}
		rc = -EINVAL;
		printk(KERN_WARNING "SELinux: Unable to set superblock options "
			"before the security server is initialized\n");
		goto out;
	}

	/*
	 * Binary mount data FS will come through this function twice.  Once
	 * from an explicit call and once from the generic calls from the vfs.
	 * Since the generic VFS calls will not contain any security mount data
	 * we need to skip the double mount verification.
	 *
	 * This does open a hole in which we will not notice if the first
	 * mount using this sb set explict options and a second mount using
	 * this sb does not set any security options.  (The first options
	 * will be used for both mounts)
	 */
	if ((sbsec->flags & SE_SBINITIALIZED) && (sb->s_type->fs_flags & FS_BINARY_MOUNTDATA)
	    && (num_opts == 0))
		goto out;

	/*
	 * parse the mount options, check if they are valid sids.
	 * also check if someone is trying to mount the same sb more
	 * than once with different security options.
	 */
	for (i = 0; i < num_opts; i++) {
		u32 sid;

		if (flags[i] == SE_SBLABELSUPP)
			continue;
		rc = security_context_to_sid(mount_options[i],
					     strlen(mount_options[i]), &sid);
		if (rc) {
			printk(KERN_WARNING "SELinux: security_context_to_sid"
			       "(%s) failed for (dev %s, type %s) errno=%d\n",
			       mount_options[i], sb->s_id, name, rc);
			goto out;
		}
		switch (flags[i]) {
		case FSCONTEXT_MNT:
			fscontext_sid = sid;

			if (bad_option(sbsec, FSCONTEXT_MNT, sbsec->sid,
					fscontext_sid))
				goto out_double_mount;

			sbsec->flags |= FSCONTEXT_MNT;
			break;
		case CONTEXT_MNT:
			context_sid = sid;

			if (bad_option(sbsec, CONTEXT_MNT, sbsec->mntpoint_sid,
					context_sid))
				goto out_double_mount;

			sbsec->flags |= CONTEXT_MNT;
			break;
		case ROOTCONTEXT_MNT:
			rootcontext_sid = sid;

			if (bad_option(sbsec, ROOTCONTEXT_MNT, root_isec->sid,
					rootcontext_sid))
				goto out_double_mount;

			sbsec->flags |= ROOTCONTEXT_MNT;

			break;
		case DEFCONTEXT_MNT:
			defcontext_sid = sid;

			if (bad_option(sbsec, DEFCONTEXT_MNT, sbsec->def_sid,
					defcontext_sid))
				goto out_double_mount;

			sbsec->flags |= DEFCONTEXT_MNT;

			break;
		default:
			rc = -EINVAL;
			goto out;
		}
	}

	if (sbsec->flags & SE_SBINITIALIZED) {
		/* previously mounted with options, but not on this attempt? */
		if ((sbsec->flags & SE_MNTMASK) && !num_opts)
			goto out_double_mount;
		rc = 0;
		goto out;
	}

	if (strcmp(sb->s_type->name, "proc") == 0)
		sbsec->flags |= SE_SBPROC;

	/* Determine the labeling behavior to use for this filesystem type. */
	rc = security_fs_use((sbsec->flags & SE_SBPROC) ? "proc" : sb->s_type->name, &sbsec->behavior, &sbsec->sid);
	if (rc) {
		printk(KERN_WARNING "%s: security_fs_use(%s) returned %d\n",
		       __func__, sb->s_type->name, rc);
		goto out;
	}

	/* sets the context of the superblock for the fs being mounted. */
	if (fscontext_sid) {
		rc = may_context_mount_sb_relabel(fscontext_sid, sbsec, cred);
		if (rc)
			goto out;

		sbsec->sid = fscontext_sid;
	}

	/*
	 * Switch to using mount point labeling behavior.
	 * sets the label used on all file below the mountpoint, and will set
	 * the superblock context if not already set.
	 */
	if (context_sid) {
		if (!fscontext_sid) {
			rc = may_context_mount_sb_relabel(context_sid, sbsec,
							  cred);
			if (rc)
				goto out;
			sbsec->sid = context_sid;
		} else {
			rc = may_context_mount_inode_relabel(context_sid, sbsec,
							     cred);
			if (rc)
				goto out;
		}
		if (!rootcontext_sid)
			rootcontext_sid = context_sid;

		sbsec->mntpoint_sid = context_sid;
		sbsec->behavior = SECURITY_FS_USE_MNTPOINT;
	}

	if (rootcontext_sid) {
		rc = may_context_mount_inode_relabel(rootcontext_sid, sbsec,
						     cred);
		if (rc)
			goto out;

		root_isec->sid = rootcontext_sid;
		root_isec->initialized = 1;
	}

	if (defcontext_sid) {
		if (sbsec->behavior != SECURITY_FS_USE_XATTR) {
			rc = -EINVAL;
			printk(KERN_WARNING "SELinux: defcontext option is "
			       "invalid for this filesystem type\n");
			goto out;
		}

		if (defcontext_sid != sbsec->def_sid) {
			rc = may_context_mount_inode_relabel(defcontext_sid,
							     sbsec, cred);
			if (rc)
				goto out;
		}

		sbsec->def_sid = defcontext_sid;
	}

	rc = sb_finish_set_opts(sb);
out:
	mutex_unlock(&sbsec->lock);
	return rc;
out_double_mount:
	rc = -EINVAL;
	printk(KERN_WARNING "SELinux: mount invalid.  Same superblock, different "
	       "security settings for (dev %s, type %s)\n", sb->s_id, name);
	goto out;
}

static void selinux_sb_clone_mnt_opts(const struct super_block *oldsb,
					struct super_block *newsb)
{
	const struct superblock_security_struct *oldsbsec = oldsb->s_security;
	struct superblock_security_struct *newsbsec = newsb->s_security;

	int set_fscontext =	(oldsbsec->flags & FSCONTEXT_MNT);
	int set_context =	(oldsbsec->flags & CONTEXT_MNT);
	int set_rootcontext =	(oldsbsec->flags & ROOTCONTEXT_MNT);

	/*
	 * if the parent was able to be mounted it clearly had no special lsm
	 * mount options.  thus we can safely deal with this superblock later
	 */
	if (!ss_initialized)
		return;

	/* how can we clone if the old one wasn't set up?? */
	BUG_ON(!(oldsbsec->flags & SE_SBINITIALIZED));

	/* if fs is reusing a sb, just let its options stand... */
	if (newsbsec->flags & SE_SBINITIALIZED)
		return;

	mutex_lock(&newsbsec->lock);

	newsbsec->flags = oldsbsec->flags;

	newsbsec->sid = oldsbsec->sid;
	newsbsec->def_sid = oldsbsec->def_sid;
	newsbsec->behavior = oldsbsec->behavior;

	if (set_context) {
		u32 sid = oldsbsec->mntpoint_sid;

		if (!set_fscontext)
			newsbsec->sid = sid;
		if (!set_rootcontext) {
			struct inode *newinode = newsb->s_root->d_inode;
			struct inode_security_struct *newisec = newinode->i_security;
			newisec->sid = sid;
		}
		newsbsec->mntpoint_sid = sid;
	}
	if (set_rootcontext) {
		const struct inode *oldinode = oldsb->s_root->d_inode;
		const struct inode_security_struct *oldisec = oldinode->i_security;
		struct inode *newinode = newsb->s_root->d_inode;
		struct inode_security_struct *newisec = newinode->i_security;

		newisec->sid = oldisec->sid;
	}

	sb_finish_set_opts(newsb);
	mutex_unlock(&newsbsec->lock);
}

static int selinux_parse_opts_str(char *options,
				  struct security_mnt_opts *opts)
{
	char *p;
	char *context = NULL, *defcontext = NULL;
	char *fscontext = NULL, *rootcontext = NULL;
	int rc, num_mnt_opts = 0;

	opts->num_mnt_opts = 0;

	/* Standard string-based options. */
	while ((p = strsep(&options, "|")) != NULL) {
		int token;
		substring_t args[MAX_OPT_ARGS];

		if (!*p)
			continue;

		token = match_token(p, tokens, args);

		switch (token) {
		case Opt_context:
			if (context || defcontext) {
				rc = -EINVAL;
				printk(KERN_WARNING SEL_MOUNT_FAIL_MSG);
				goto out_err;
			}
			context = match_strdup(&args[0]);
			if (!context) {
				rc = -ENOMEM;
				goto out_err;
			}
			break;

		case Opt_fscontext:
			if (fscontext) {
				rc = -EINVAL;
				printk(KERN_WARNING SEL_MOUNT_FAIL_MSG);
				goto out_err;
			}
			fscontext = match_strdup(&args[0]);
			if (!fscontext) {
				rc = -ENOMEM;
				goto out_err;
			}
			break;

		case Opt_rootcontext:
			if (rootcontext) {
				rc = -EINVAL;
				printk(KERN_WARNING SEL_MOUNT_FAIL_MSG);
				goto out_err;
			}
			rootcontext = match_strdup(&args[0]);
			if (!rootcontext) {
				rc = -ENOMEM;
				goto out_err;
			}
			break;

		case Opt_defcontext:
			if (context || defcontext) {
				rc = -EINVAL;
				printk(KERN_WARNING SEL_MOUNT_FAIL_MSG);
				goto out_err;
			}
			defcontext = match_strdup(&args[0]);
			if (!defcontext) {
				rc = -ENOMEM;
				goto out_err;
			}
			break;
		case Opt_labelsupport:
			break;
		default:
			rc = -EINVAL;
			printk(KERN_WARNING "SELinux:  unknown mount option\n");
			goto out_err;

		}
	}

	rc = -ENOMEM;
	opts->mnt_opts = kcalloc(NUM_SEL_MNT_OPTS, sizeof(char *), GFP_ATOMIC);
	if (!opts->mnt_opts)
		goto out_err;

	opts->mnt_opts_flags = kcalloc(NUM_SEL_MNT_OPTS, sizeof(int), GFP_ATOMIC);
	if (!opts->mnt_opts_flags) {
		kfree(opts->mnt_opts);
		goto out_err;
	}

	if (fscontext) {
		opts->mnt_opts[num_mnt_opts] = fscontext;
		opts->mnt_opts_flags[num_mnt_opts++] = FSCONTEXT_MNT;
	}
	if (context) {
		opts->mnt_opts[num_mnt_opts] = context;
		opts->mnt_opts_flags[num_mnt_opts++] = CONTEXT_MNT;
	}
	if (rootcontext) {
		opts->mnt_opts[num_mnt_opts] = rootcontext;
		opts->mnt_opts_flags[num_mnt_opts++] = ROOTCONTEXT_MNT;
	}
	if (defcontext) {
		opts->mnt_opts[num_mnt_opts] = defcontext;
		opts->mnt_opts_flags[num_mnt_opts++] = DEFCONTEXT_MNT;
	}

	opts->num_mnt_opts = num_mnt_opts;
	return 0;

out_err:
	kfree(context);
	kfree(defcontext);
	kfree(fscontext);
	kfree(rootcontext);
	return rc;
}
/*
 * string mount options parsing and call set the sbsec
 */
static int superblock_doinit(struct super_block *sb, void *data)
{
	int rc = 0;
	char *options = data;
	struct security_mnt_opts opts;

	security_init_mnt_opts(&opts);

	if (!data)
		goto out;

	BUG_ON(sb->s_type->fs_flags & FS_BINARY_MOUNTDATA);

	rc = selinux_parse_opts_str(options, &opts);
	if (rc)
		goto out_err;

out:
	rc = selinux_set_mnt_opts(sb, &opts);

out_err:
	security_free_mnt_opts(&opts);
	return rc;
}

static void selinux_write_opts(struct seq_file *m,
			       struct security_mnt_opts *opts)
{
	int i;
	char *prefix;

	for (i = 0; i < opts->num_mnt_opts; i++) {
		char *has_comma;

		if (opts->mnt_opts[i])
			has_comma = strchr(opts->mnt_opts[i], ',');
		else
			has_comma = NULL;

		switch (opts->mnt_opts_flags[i]) {
		case CONTEXT_MNT:
			prefix = CONTEXT_STR;
			break;
		case FSCONTEXT_MNT:
			prefix = FSCONTEXT_STR;
			break;
		case ROOTCONTEXT_MNT:
			prefix = ROOTCONTEXT_STR;
			break;
		case DEFCONTEXT_MNT:
			prefix = DEFCONTEXT_STR;
			break;
		case SE_SBLABELSUPP:
			seq_putc(m, ',');
			seq_puts(m, LABELSUPP_STR);
			continue;
		default:
			BUG();
			return;
		};
		/* we need a comma before each option */
		seq_putc(m, ',');
		seq_puts(m, prefix);
		if (has_comma)
			seq_putc(m, '\"');
		seq_puts(m, opts->mnt_opts[i]);
		if (has_comma)
			seq_putc(m, '\"');
	}
}

static int selinux_sb_show_options(struct seq_file *m, struct super_block *sb)
{
	struct security_mnt_opts opts;
	int rc;

	rc = selinux_get_mnt_opts(sb, &opts);
	if (rc) {
		/* before policy load we may get EINVAL, don't show anything */
		if (rc == -EINVAL)
			rc = 0;
		return rc;
	}

	selinux_write_opts(m, &opts);

	security_free_mnt_opts(&opts);

	return rc;
}

static inline u16 inode_mode_to_security_class(umode_t mode)
{
	switch (mode & S_IFMT) {
	case S_IFSOCK:
		return SECCLASS_SOCK_FILE;
	case S_IFLNK:
		return SECCLASS_LNK_FILE;
	case S_IFREG:
		return SECCLASS_FILE;
	case S_IFBLK:
		return SECCLASS_BLK_FILE;
	case S_IFDIR:
		return SECCLASS_DIR;
	case S_IFCHR:
		return SECCLASS_CHR_FILE;
	case S_IFIFO:
		return SECCLASS_FIFO_FILE;

	}

	return SECCLASS_FILE;
}

static inline int default_protocol_stream(int protocol)
{
	return (protocol == IPPROTO_IP || protocol == IPPROTO_TCP);
}

static inline int default_protocol_dgram(int protocol)
{
	return (protocol == IPPROTO_IP || protocol == IPPROTO_UDP);
}

static inline u16 socket_type_to_security_class(int family, int type, int protocol)
{
	switch (family) {
	case PF_UNIX:
		switch (type) {
		case SOCK_STREAM:
		case SOCK_SEQPACKET:
			return SECCLASS_UNIX_STREAM_SOCKET;
		case SOCK_DGRAM:
			return SECCLASS_UNIX_DGRAM_SOCKET;
		}
		break;
	case PF_INET:
	case PF_INET6:
		switch (type) {
		case SOCK_STREAM:
			if (default_protocol_stream(protocol))
				return SECCLASS_TCP_SOCKET;
			else
				return SECCLASS_RAWIP_SOCKET;
		case SOCK_DGRAM:
			if (default_protocol_dgram(protocol))
				return SECCLASS_UDP_SOCKET;
			else
				return SECCLASS_RAWIP_SOCKET;
		case SOCK_DCCP:
			return SECCLASS_DCCP_SOCKET;
		default:
			return SECCLASS_RAWIP_SOCKET;
		}
		break;
	case PF_NETLINK:
		switch (protocol) {
		case NETLINK_ROUTE:
			return SECCLASS_NETLINK_ROUTE_SOCKET;
		case NETLINK_FIREWALL:
			return SECCLASS_NETLINK_FIREWALL_SOCKET;
		case NETLINK_SOCK_DIAG:
			return SECCLASS_NETLINK_TCPDIAG_SOCKET;
		case NETLINK_NFLOG:
			return SECCLASS_NETLINK_NFLOG_SOCKET;
		case NETLINK_XFRM:
			return SECCLASS_NETLINK_XFRM_SOCKET;
		case NETLINK_SELINUX:
			return SECCLASS_NETLINK_SELINUX_SOCKET;
		case NETLINK_AUDIT:
			return SECCLASS_NETLINK_AUDIT_SOCKET;
		case NETLINK_IP6_FW:
			return SECCLASS_NETLINK_IP6FW_SOCKET;
		case NETLINK_DNRTMSG:
			return SECCLASS_NETLINK_DNRT_SOCKET;
		case NETLINK_KOBJECT_UEVENT:
			return SECCLASS_NETLINK_KOBJECT_UEVENT_SOCKET;
		default:
			return SECCLASS_NETLINK_SOCKET;
		}
	case PF_PACKET:
		return SECCLASS_PACKET_SOCKET;
	case PF_KEY:
		return SECCLASS_KEY_SOCKET;
	case PF_APPLETALK:
		return SECCLASS_APPLETALK_SOCKET;
	}

	return SECCLASS_SOCKET;
}

#ifdef CONFIG_PROC_FS
static int selinux_proc_get_sid(struct dentry *dentry,
				u16 tclass,
				u32 *sid)
{
	int rc;
	char *buffer, *path;

	buffer = (char *)__get_free_page(GFP_KERNEL);
	if (!buffer)
		return -ENOMEM;

	path = dentry_path_raw(dentry, buffer, PAGE_SIZE);
	if (IS_ERR(path))
		rc = PTR_ERR(path);
	else {
		/* each process gets a /proc/PID/ entry. Strip off the
		 * PID part to get a valid selinux labeling.
		 * e.g. /proc/1/net/rpc/nfs -> /net/rpc/nfs */
		while (path[1] >= '0' && path[1] <= '9') {
			path[1] = '/';
			path++;
		}
		rc = security_genfs_sid("proc", path, tclass, sid);
	}
	free_page((unsigned long)buffer);
	return rc;
}
#else
static int selinux_proc_get_sid(struct dentry *dentry,
				u16 tclass,
				u32 *sid)
{
	return -EINVAL;
}
#endif

/* The inode's security attributes must be initialized before first use. */
static int inode_doinit_with_dentry(struct inode *inode, struct dentry *opt_dentry)
{
	struct superblock_security_struct *sbsec = NULL;
	struct inode_security_struct *isec = inode->i_security;
	u32 sid;
	struct dentry *dentry;
#define INITCONTEXTLEN 255
	char *context = NULL;
	unsigned len = 0;
	int rc = 0;

	if (isec->initialized)
		goto out;

	mutex_lock(&isec->lock);
	if (isec->initialized)
		goto out_unlock;

	sbsec = inode->i_sb->s_security;
	if (!(sbsec->flags & SE_SBINITIALIZED)) {
		/* Defer initialization until selinux_complete_init,
		   after the initial policy is loaded and the security
		   server is ready to handle calls. */
		spin_lock(&sbsec->isec_lock);
		if (list_empty(&isec->list))
			list_add(&isec->list, &sbsec->isec_head);
		spin_unlock(&sbsec->isec_lock);
		goto out_unlock;
	}

	switch (sbsec->behavior) {
	case SECURITY_FS_USE_XATTR:
		if (!inode->i_op->getxattr) {
			isec->sid = sbsec->def_sid;
			break;
		}

		/* Need a dentry, since the xattr API requires one.
		   Life would be simpler if we could just pass the inode. */
		if (opt_dentry) {
			/* Called from d_instantiate or d_splice_alias. */
			dentry = dget(opt_dentry);
		} else {
			/* Called from selinux_complete_init, try to find a dentry. */
			dentry = d_find_alias(inode);
		}
		if (!dentry) {
			/*
			 * this is can be hit on boot when a file is accessed
			 * before the policy is loaded.  When we load policy we
			 * may find inodes that have no dentry on the
			 * sbsec->isec_head list.  No reason to complain as these
			 * will get fixed up the next time we go through
			 * inode_doinit with a dentry, before these inodes could
			 * be used again by userspace.
			 */
			goto out_unlock;
		}

		len = INITCONTEXTLEN;
		context = kmalloc(len+1, GFP_NOFS);
		if (!context) {
			rc = -ENOMEM;
			dput(dentry);
			goto out_unlock;
		}
		context[len] = '\0';
		rc = inode->i_op->getxattr(dentry, XATTR_NAME_SELINUX,
					   context, len);
		if (rc == -ERANGE) {
			kfree(context);

			/* Need a larger buffer.  Query for the right size. */
			rc = inode->i_op->getxattr(dentry, XATTR_NAME_SELINUX,
						   NULL, 0);
			if (rc < 0) {
				dput(dentry);
				goto out_unlock;
			}
			len = rc;
			context = kmalloc(len+1, GFP_NOFS);
			if (!context) {
				rc = -ENOMEM;
				dput(dentry);
				goto out_unlock;
			}
			context[len] = '\0';
			rc = inode->i_op->getxattr(dentry,
						   XATTR_NAME_SELINUX,
						   context, len);
		}
		dput(dentry);
		if (rc < 0) {
			if (rc != -ENODATA) {
				printk(KERN_WARNING "SELinux: %s:  getxattr returned "
				       "%d for dev=%s ino=%ld\n", __func__,
				       -rc, inode->i_sb->s_id, inode->i_ino);
				kfree(context);
				goto out_unlock;
			}
			/* Map ENODATA to the default file SID */
			sid = sbsec->def_sid;
			rc = 0;
		} else {
			rc = security_context_to_sid_default(context, rc, &sid,
							     sbsec->def_sid,
							     GFP_NOFS);
			if (rc) {
				char *dev = inode->i_sb->s_id;
				unsigned long ino = inode->i_ino;

				if (rc == -EINVAL) {
					if (printk_ratelimit())
						printk(KERN_NOTICE "SELinux: inode=%lu on dev=%s was found to have an invalid "
							"context=%s.  This indicates you may need to relabel the inode or the "
							"filesystem in question.\n", ino, dev, context);
				} else {
					printk(KERN_WARNING "SELinux: %s:  context_to_sid(%s) "
					       "returned %d for dev=%s ino=%ld\n",
					       __func__, context, -rc, dev, ino);
				}
				kfree(context);
				/* Leave with the unlabeled SID */
				rc = 0;
				break;
			}
		}
		kfree(context);
		isec->sid = sid;
		break;
	case SECURITY_FS_USE_TASK:
		isec->sid = isec->task_sid;
		break;
	case SECURITY_FS_USE_TRANS:
		/* Default to the fs SID. */
		isec->sid = sbsec->sid;

		/* Try to obtain a transition SID. */
		isec->sclass = inode_mode_to_security_class(inode->i_mode);
		rc = security_transition_sid(isec->task_sid, sbsec->sid,
					     isec->sclass, NULL, &sid);
		if (rc)
			goto out_unlock;
		isec->sid = sid;
		break;
	case SECURITY_FS_USE_MNTPOINT:
		isec->sid = sbsec->mntpoint_sid;
		break;
	default:
		/* Default to the fs superblock SID. */
		isec->sid = sbsec->sid;

		if ((sbsec->flags & SE_SBPROC) && !S_ISLNK(inode->i_mode)) {
			/* We must have a dentry to determine the label on
			 * procfs inodes */
			if (opt_dentry)
				/* Called from d_instantiate or
				 * d_splice_alias. */
				dentry = dget(opt_dentry);
			else
				/* Called from selinux_complete_init, try to
				 * find a dentry. */
				dentry = d_find_alias(inode);
			/*
			 * This can be hit on boot when a file is accessed
			 * before the policy is loaded.  When we load policy we
			 * may find inodes that have no dentry on the
			 * sbsec->isec_head list.  No reason to complain as
			 * these will get fixed up the next time we go through
			 * inode_doinit() with a dentry, before these inodes
			 * could be used again by userspace.
			 */
			if (!dentry)
				goto out_unlock;
			isec->sclass = inode_mode_to_security_class(inode->i_mode);
			rc = selinux_proc_get_sid(dentry, isec->sclass, &sid);
			dput(dentry);
			if (rc)
				goto out_unlock;
			isec->sid = sid;
		}
		break;
	}

	isec->initialized = 1;

out_unlock:
	mutex_unlock(&isec->lock);
out:
	if (isec->sclass == SECCLASS_FILE)
		isec->sclass = inode_mode_to_security_class(inode->i_mode);
	return rc;
}

/* Convert a Linux signal to an access vector. */
static inline u32 signal_to_av(int sig)
{
	u32 perm = 0;

	switch (sig) {
	case SIGCHLD:
		/* Commonly granted from child to parent. */
		perm = PROCESS__SIGCHLD;
		break;
	case SIGKILL:
		/* Cannot be caught or ignored */
		perm = PROCESS__SIGKILL;
		break;
	case SIGSTOP:
		/* Cannot be caught or ignored */
		perm = PROCESS__SIGSTOP;
		break;
	default:
		/* All other signals. */
		perm = PROCESS__SIGNAL;
		break;
	}

	return perm;
}

/*
 * Check permission between a pair of credentials
 * fork check, ptrace check, etc.
 */
static int cred_has_perm(const struct cred *actor,
			 const struct cred *target,
			 u32 perms)
{
	u32 asid = cred_sid(actor), tsid = cred_sid(target);

	return avc_has_perm(asid, tsid, SECCLASS_PROCESS, perms, NULL);
}

/*
 * Check permission between a pair of tasks, e.g. signal checks,
 * fork check, ptrace check, etc.
 * tsk1 is the actor and tsk2 is the target
 * - this uses the default subjective creds of tsk1
 */
static int task_has_perm(const struct task_struct *tsk1,
			 const struct task_struct *tsk2,
			 u32 perms)
{
	const struct task_security_struct *__tsec1, *__tsec2;
	u32 sid1, sid2;

	rcu_read_lock();
	__tsec1 = __task_cred(tsk1)->security;	sid1 = __tsec1->sid;
	__tsec2 = __task_cred(tsk2)->security;	sid2 = __tsec2->sid;
	rcu_read_unlock();
	return avc_has_perm(sid1, sid2, SECCLASS_PROCESS, perms, NULL);
}

/*
 * Check permission between current and another task, e.g. signal checks,
 * fork check, ptrace check, etc.
 * current is the actor and tsk2 is the target
 * - this uses current's subjective creds
 */
static int current_has_perm(const struct task_struct *tsk,
			    u32 perms)
{
	u32 sid, tsid;

	sid = current_sid();
	tsid = task_sid(tsk);
	return avc_has_perm(sid, tsid, SECCLASS_PROCESS, perms, NULL);
}

#if CAP_LAST_CAP > 63
#error Fix SELinux to handle capabilities > 63.
#endif

/* Check whether a task is allowed to use a capability. */
static int cred_has_capability(const struct cred *cred,
			       int cap, int audit)
{
	struct common_audit_data ad;
	struct selinux_audit_data sad = {0,};
	struct av_decision avd;
	u16 sclass;
	u32 sid = cred_sid(cred);
	u32 av = CAP_TO_MASK(cap);
	int rc;

	COMMON_AUDIT_DATA_INIT(&ad, CAP);
	ad.selinux_audit_data = &sad;
	ad.tsk = current;
	ad.u.cap = cap;

	switch (CAP_TO_INDEX(cap)) {
	case 0:
		sclass = SECCLASS_CAPABILITY;
		break;
	case 1:
		sclass = SECCLASS_CAPABILITY2;
		break;
	default:
		printk(KERN_ERR
		       "SELinux:  out of range capability %d\n", cap);
		BUG();
		return -EINVAL;
	}

	rc = avc_has_perm_noaudit(sid, sid, sclass, av, 0, &avd);
	if (audit == SECURITY_CAP_AUDIT) {
		int rc2 = avc_audit(sid, sid, sclass, av, &avd, rc, &ad, 0);
		if (rc2)
			return rc2;
	}
	return rc;
}

/* Check whether a task is allowed to use a system operation. */
static int task_has_system(struct task_struct *tsk,
			   u32 perms)
{
	u32 sid = task_sid(tsk);

	return avc_has_perm(sid, SECINITSID_KERNEL,
			    SECCLASS_SYSTEM, perms, NULL);
}

/* Check whether a task has a particular permission to an inode.
   The 'adp' parameter is optional and allows other audit
   data to be passed (e.g. the dentry). */
static int inode_has_perm(const struct cred *cred,
			  struct inode *inode,
			  u32 perms,
			  struct common_audit_data *adp,
			  unsigned flags)
{
	struct inode_security_struct *isec;
	u32 sid;

	validate_creds(cred);

	if (unlikely(IS_PRIVATE(inode)))
		return 0;

	sid = cred_sid(cred);
	isec = inode->i_security;

	if (unlikely(!isec)){
		printk(KERN_CRIT "[SELinux] isec is NULL, inode->i_security is already freed. \n");
		return -EACCES;
	}

	return avc_has_perm_flags(sid, isec->sid, isec->sclass, perms, adp, flags);
}

static int inode_has_perm_noadp(const struct cred *cred,
				struct inode *inode,
				u32 perms,
				unsigned flags)
{
	struct common_audit_data ad;
	struct selinux_audit_data sad = {0,};

	COMMON_AUDIT_DATA_INIT(&ad, INODE);
	ad.u.inode = inode;
	ad.selinux_audit_data = &sad;
	return inode_has_perm(cred, inode, perms, &ad, flags);
}

/* Same as inode_has_perm, but pass explicit audit data containing
   the dentry to help the auditing code to more easily generate the
   pathname if needed. */
static inline int dentry_has_perm(const struct cred *cred,
				  struct dentry *dentry,
				  u32 av)
{
	struct inode *inode = dentry->d_inode;
	struct common_audit_data ad;
	struct selinux_audit_data sad = {0,};

	COMMON_AUDIT_DATA_INIT(&ad, DENTRY);
	ad.u.dentry = dentry;
	ad.selinux_audit_data = &sad;
	return inode_has_perm(cred, inode, av, &ad, 0);
}

/* Same as inode_has_perm, but pass explicit audit data containing
   the path to help the auditing code to more easily generate the
   pathname if needed. */
static inline int path_has_perm(const struct cred *cred,
				struct path *path,
				u32 av)
{
	struct inode *inode = path->dentry->d_inode;
	struct common_audit_data ad;
	struct selinux_audit_data sad = {0,};

	COMMON_AUDIT_DATA_INIT(&ad, PATH);
	ad.u.path = *path;
	ad.selinux_audit_data = &sad;
	return inode_has_perm(cred, inode, av, &ad, 0);
}

/* Check whether a task can use an open file descriptor to
   access an inode in a given way.  Check access to the
   descriptor itself, and then use dentry_has_perm to
   check a particular permission to the file.
   Access to the descriptor is implicitly granted if it
   has the same SID as the process.  If av is zero, then
   access to the file is not checked, e.g. for cases
   where only the descriptor is affected like seek. */
static int file_has_perm(const struct cred *cred,
			 struct file *file,
			 u32 av)
{
	struct file_security_struct *fsec = file->f_security;
	struct inode *inode = file->f_path.dentry->d_inode;
	struct common_audit_data ad;
	struct selinux_audit_data sad = {0,};
	u32 sid = cred_sid(cred);
	int rc;

	COMMON_AUDIT_DATA_INIT(&ad, PATH);
	ad.u.path = file->f_path;
	ad.selinux_audit_data = &sad;

	if (sid != fsec->sid) {
		rc = avc_has_perm(sid, fsec->sid,
				  SECCLASS_FD,
				  FD__USE,
				  &ad);
		if (rc)
			goto out;
	}

	/* av is zero if only checking access to the descriptor. */
	rc = 0;
	if (av)
		rc = inode_has_perm(cred, inode, av, &ad, 0);

out:
	return rc;
}

/* Check whether a task can create a file. */
static int may_create(struct inode *dir,
		      struct dentry *dentry,
		      u16 tclass)
{
	const struct task_security_struct *tsec = current_security();
	struct inode_security_struct *dsec;
	struct superblock_security_struct *sbsec;
	u32 sid, newsid;
	struct common_audit_data ad;
	struct selinux_audit_data sad = {0,};
	int rc;

	dsec = dir->i_security;
	sbsec = dir->i_sb->s_security;

	sid = tsec->sid;
	newsid = tsec->create_sid;

	COMMON_AUDIT_DATA_INIT(&ad, DENTRY);
	ad.u.dentry = dentry;
	ad.selinux_audit_data = &sad;

	rc = avc_has_perm(sid, dsec->sid, SECCLASS_DIR,
			  DIR__ADD_NAME | DIR__SEARCH,
			  &ad);
	if (rc)
		return rc;

	if (!newsid || !(sbsec->flags & SE_SBLABELSUPP)) {
		rc = security_transition_sid(sid, dsec->sid, tclass,
					     &dentry->d_name, &newsid);
		if (rc)
			return rc;
	}

	rc = avc_has_perm(sid, newsid, tclass, FILE__CREATE, &ad);
	if (rc)
		return rc;

	return avc_has_perm(newsid, sbsec->sid,
			    SECCLASS_FILESYSTEM,
			    FILESYSTEM__ASSOCIATE, &ad);
}

/* Check whether a task can create a key. */
static int may_create_key(u32 ksid,
			  struct task_struct *ctx)
{
	u32 sid = task_sid(ctx);

	return avc_has_perm(sid, ksid, SECCLASS_KEY, KEY__CREATE, NULL);
}

#define MAY_LINK	0
#define MAY_UNLINK	1
#define MAY_RMDIR	2

/* Check whether a task can link, unlink, or rmdir a file/directory. */
static int may_link(struct inode *dir,
		    struct dentry *dentry,
		    int kind)

{
	struct inode_security_struct *dsec, *isec;
	struct common_audit_data ad;
	struct selinux_audit_data sad = {0,};
	u32 sid = current_sid();
	u32 av;
	int rc;

	dsec = dir->i_security;
	isec = dentry->d_inode->i_security;

	COMMON_AUDIT_DATA_INIT(&ad, DENTRY);
	ad.u.dentry = dentry;
	ad.selinux_audit_data = &sad;

	av = DIR__SEARCH;
	av |= (kind ? DIR__REMOVE_NAME : DIR__ADD_NAME);
	rc = avc_has_perm(sid, dsec->sid, SECCLASS_DIR, av, &ad);
	if (rc)
		return rc;

	switch (kind) {
	case MAY_LINK:
		av = FILE__LINK;
		break;
	case MAY_UNLINK:
		av = FILE__UNLINK;
		break;
	case MAY_RMDIR:
		av = DIR__RMDIR;
		break;
	default:
		printk(KERN_WARNING "SELinux: %s:  unrecognized kind %d\n",
			__func__, kind);
		return 0;
	}

	rc = avc_has_perm(sid, isec->sid, isec->sclass, av, &ad);
	return rc;
}

static inline int may_rename(struct inode *old_dir,
			     struct dentry *old_dentry,
			     struct inode *new_dir,
			     struct dentry *new_dentry)
{
	struct inode_security_struct *old_dsec, *new_dsec, *old_isec, *new_isec;
	struct common_audit_data ad;
	struct selinux_audit_data sad = {0,};
	u32 sid = current_sid();
	u32 av;
	int old_is_dir, new_is_dir;
	int rc;

	old_dsec = old_dir->i_security;
	old_isec = old_dentry->d_inode->i_security;
	old_is_dir = S_ISDIR(old_dentry->d_inode->i_mode);
	new_dsec = new_dir->i_security;

	COMMON_AUDIT_DATA_INIT(&ad, DENTRY);
	ad.selinux_audit_data = &sad;

	ad.u.dentry = old_dentry;
	rc = avc_has_perm(sid, old_dsec->sid, SECCLASS_DIR,
			  DIR__REMOVE_NAME | DIR__SEARCH, &ad);
	if (rc)
		return rc;
	rc = avc_has_perm(sid, old_isec->sid,
			  old_isec->sclass, FILE__RENAME, &ad);
	if (rc)
		return rc;
	if (old_is_dir && new_dir != old_dir) {
		rc = avc_has_perm(sid, old_isec->sid,
				  old_isec->sclass, DIR__REPARENT, &ad);
		if (rc)
			return rc;
	}

	ad.u.dentry = new_dentry;
	av = DIR__ADD_NAME | DIR__SEARCH;
	if (new_dentry->d_inode)
		av |= DIR__REMOVE_NAME;
	rc = avc_has_perm(sid, new_dsec->sid, SECCLASS_DIR, av, &ad);
	if (rc)
		return rc;
	if (new_dentry->d_inode) {
		new_isec = new_dentry->d_inode->i_security;
		new_is_dir = S_ISDIR(new_dentry->d_inode->i_mode);
		rc = avc_has_perm(sid, new_isec->sid,
				  new_isec->sclass,
				  (new_is_dir ? DIR__RMDIR : FILE__UNLINK), &ad);
		if (rc)
			return rc;
	}

	return 0;
}

/* Check whether a task can perform a filesystem operation. */
static int superblock_has_perm(const struct cred *cred,
			       struct super_block *sb,
			       u32 perms,
			       struct common_audit_data *ad)
{
	struct superblock_security_struct *sbsec;
	u32 sid = cred_sid(cred);

	sbsec = sb->s_security;
	return avc_has_perm(sid, sbsec->sid, SECCLASS_FILESYSTEM, perms, ad);
}

/* Convert a Linux mode and permission mask to an access vector. */
static inline u32 file_mask_to_av(int mode, int mask)
{
	u32 av = 0;

	if (!S_ISDIR(mode)) {
		if (mask & MAY_EXEC)
			av |= FILE__EXECUTE;
		if (mask & MAY_READ)
			av |= FILE__READ;

		if (mask & MAY_APPEND)
			av |= FILE__APPEND;
		else if (mask & MAY_WRITE)
			av |= FILE__WRITE;

	} else {
		if (mask & MAY_EXEC)
			av |= DIR__SEARCH;
		if (mask & MAY_WRITE)
			av |= DIR__WRITE;
		if (mask & MAY_READ)
			av |= DIR__READ;
	}

	return av;
}

/* Convert a Linux file to an access vector. */
static inline u32 file_to_av(struct file *file)
{
	u32 av = 0;

	if (file->f_mode & FMODE_READ)
		av |= FILE__READ;
	if (file->f_mode & FMODE_WRITE) {
		if (file->f_flags & O_APPEND)
			av |= FILE__APPEND;
		else
			av |= FILE__WRITE;
	}
	if (!av) {
		/*
		 * Special file opened with flags 3 for ioctl-only use.
		 */
		av = FILE__IOCTL;
	}

	return av;
}

/*
 * Convert a file to an access vector and include the correct open
 * open permission.
 */
static inline u32 open_file_to_av(struct file *file)
{
	u32 av = file_to_av(file);

	if (selinux_policycap_openperm)
		av |= FILE__OPEN;

	return av;
}

/* Hook functions begin here. */

static int selinux_binder_set_context_mgr(struct task_struct *mgr)
{
	u32 mysid = current_sid();
	u32 mgrsid = task_sid(mgr);

	return avc_has_perm(mysid, mgrsid, SECCLASS_BINDER, BINDER__SET_CONTEXT_MGR, NULL);
}

static int selinux_binder_transaction(struct task_struct *from, struct task_struct *to)
{
	u32 mysid = current_sid();
	u32 fromsid = task_sid(from);
	u32 tosid = task_sid(to);
	int rc;

	if (mysid != fromsid) {
		rc = avc_has_perm(mysid, fromsid, SECCLASS_BINDER, BINDER__IMPERSONATE, NULL);
		if (rc)
			return rc;
	}

	return avc_has_perm(fromsid, tosid, SECCLASS_BINDER, BINDER__CALL, NULL);
}

static int selinux_binder_transfer_binder(struct task_struct *from, struct task_struct *to)
{
	u32 fromsid = task_sid(from);
	u32 tosid = task_sid(to);
<<<<<<< HEAD

=======
>>>>>>> f864ae50
	return avc_has_perm(fromsid, tosid, SECCLASS_BINDER, BINDER__TRANSFER, NULL);
}

static int selinux_binder_transfer_file(struct task_struct *from, struct task_struct *to, struct file *file)
{
	u32 sid = task_sid(to);
	struct file_security_struct *fsec = file->f_security;
	struct inode *inode = file->f_path.dentry->d_inode;
	struct inode_security_struct *isec = inode->i_security;
	struct common_audit_data ad;
	struct selinux_audit_data sad = {0,};
	int rc;

	COMMON_AUDIT_DATA_INIT(&ad, PATH);
<<<<<<< HEAD
	ad.selinux_audit_data = &sad;
	ad.u.path = file->f_path;
=======
	ad.u.path = file->f_path;
	ad.selinux_audit_data = &sad;
>>>>>>> f864ae50

	if (sid != fsec->sid) {
		rc = avc_has_perm(sid, fsec->sid,
				  SECCLASS_FD,
				  FD__USE,
				  &ad);
		if (rc)
			return rc;
	}
<<<<<<< HEAD
	// Do not apply permission checks to private files.
=======

>>>>>>> f864ae50
	if (unlikely(IS_PRIVATE(inode)))
		return 0;

	return avc_has_perm(sid, isec->sid, isec->sclass, file_to_av(file),
			    &ad);
}

static int selinux_ptrace_access_check(struct task_struct *child,
				     unsigned int mode)
{
	int rc;

	rc = cap_ptrace_access_check(child, mode);
	if (rc)
		return rc;
    
	if (mode & PTRACE_MODE_READ) {
		u32 sid = current_sid();
		u32 csid = task_sid(child);
		return avc_has_perm(sid, csid, SECCLASS_FILE, FILE__READ, NULL);
	}

	return current_has_perm(child, PROCESS__PTRACE);
}

static int selinux_ptrace_traceme(struct task_struct *parent)
{
	int rc;

	rc = cap_ptrace_traceme(parent);
	if (rc)
		return rc;

	return task_has_perm(parent, current, PROCESS__PTRACE);
}

static int selinux_capget(struct task_struct *target, kernel_cap_t *effective,
			  kernel_cap_t *inheritable, kernel_cap_t *permitted)
{
	int error;

	error = current_has_perm(target, PROCESS__GETCAP);
	if (error)
		return error;

	return cap_capget(target, effective, inheritable, permitted);
}

static int selinux_capset(struct cred *new, const struct cred *old,
			  const kernel_cap_t *effective,
			  const kernel_cap_t *inheritable,
			  const kernel_cap_t *permitted)
{
	int error;

	error = cap_capset(new, old,
				      effective, inheritable, permitted);
	if (error)
		return error;

	return cred_has_perm(old, new, PROCESS__SETCAP);
}

/*
 * (This comment used to live with the selinux_task_setuid hook,
 * which was removed).
 *
 * Since setuid only affects the current process, and since the SELinux
 * controls are not based on the Linux identity attributes, SELinux does not
 * need to control this operation.  However, SELinux does control the use of
 * the CAP_SETUID and CAP_SETGID capabilities using the capable hook.
 */

static int selinux_capable(const struct cred *cred, struct user_namespace *ns,
			   int cap, int audit)
{
	int rc;

	rc = cap_capable(cred, ns, cap, audit);
	if (rc)
		return rc;

	return cred_has_capability(cred, cap, audit);
}

static int selinux_quotactl(int cmds, int type, int id, struct super_block *sb)
{
	const struct cred *cred = current_cred();
	int rc = 0;

	if (!sb)
		return 0;

	switch (cmds) {
	case Q_SYNC:
	case Q_QUOTAON:
	case Q_QUOTAOFF:
	case Q_SETINFO:
	case Q_SETQUOTA:
		rc = superblock_has_perm(cred, sb, FILESYSTEM__QUOTAMOD, NULL);
		break;
	case Q_GETFMT:
	case Q_GETINFO:
	case Q_GETQUOTA:
		rc = superblock_has_perm(cred, sb, FILESYSTEM__QUOTAGET, NULL);
		break;
	default:
		rc = 0;  /* let the kernel handle invalid cmds */
		break;
	}
	return rc;
}

static int selinux_quota_on(struct dentry *dentry)
{
	const struct cred *cred = current_cred();

	return dentry_has_perm(cred, dentry, FILE__QUOTAON);
}

static int selinux_syslog(int type)
{
	int rc;

	switch (type) {
	case SYSLOG_ACTION_READ_ALL:	/* Read last kernel messages */
	case SYSLOG_ACTION_SIZE_BUFFER:	/* Return size of the log buffer */
		rc = task_has_system(current, SYSTEM__SYSLOG_READ);
		break;
	case SYSLOG_ACTION_CONSOLE_OFF:	/* Disable logging to console */
	case SYSLOG_ACTION_CONSOLE_ON:	/* Enable logging to console */
	/* Set level of messages printed to console */
	case SYSLOG_ACTION_CONSOLE_LEVEL:
		rc = task_has_system(current, SYSTEM__SYSLOG_CONSOLE);
		break;
	case SYSLOG_ACTION_CLOSE:	/* Close log */
	case SYSLOG_ACTION_OPEN:	/* Open log */
	case SYSLOG_ACTION_READ:	/* Read from log */
	case SYSLOG_ACTION_READ_CLEAR:	/* Read/clear last kernel messages */
	case SYSLOG_ACTION_CLEAR:	/* Clear ring buffer */
	default:
		rc = task_has_system(current, SYSTEM__SYSLOG_MOD);
		break;
	}
	return rc;
}

/*
 * Check that a process has enough memory to allocate a new virtual
 * mapping. 0 means there is enough memory for the allocation to
 * succeed and -ENOMEM implies there is not.
 *
 * Do not audit the selinux permission check, as this is applied to all
 * processes that allocate mappings.
 */
static int selinux_vm_enough_memory(struct mm_struct *mm, long pages)
{
	int rc, cap_sys_admin = 0;

	rc = selinux_capable(current_cred(), &init_user_ns, CAP_SYS_ADMIN,
			     SECURITY_CAP_NOAUDIT);
	if (rc == 0)
		cap_sys_admin = 1;

	return __vm_enough_memory(mm, pages, cap_sys_admin);
}

/* binprm security operations */

static int selinux_bprm_set_creds(struct linux_binprm *bprm)
{
	const struct task_security_struct *old_tsec;
	struct task_security_struct *new_tsec;
	struct inode_security_struct *isec;
	struct common_audit_data ad;
	struct selinux_audit_data sad = {0,};
	struct inode *inode = bprm->file->f_path.dentry->d_inode;
	int rc;

	rc = cap_bprm_set_creds(bprm);
	if (rc)
		return rc;

	/* SELinux context only depends on initial program or script and not
	 * the script interpreter */
	if (bprm->cred_prepared)
		return 0;

	old_tsec = current_security();
	new_tsec = bprm->cred->security;
	isec = inode->i_security;

	/* Default to the current task SID. */
	new_tsec->sid = old_tsec->sid;
	new_tsec->osid = old_tsec->sid;

	/* Reset fs, key, and sock SIDs on execve. */
	new_tsec->create_sid = 0;
	new_tsec->keycreate_sid = 0;
	new_tsec->sockcreate_sid = 0;

	if (old_tsec->exec_sid) {
		new_tsec->sid = old_tsec->exec_sid;
		/* Reset exec SID on execve. */
		new_tsec->exec_sid = 0;

		/*
		 * Minimize confusion: if no_new_privs and a transition is
		 * explicitly requested, then fail the exec.
		 */
		if (bprm->unsafe & LSM_UNSAFE_NO_NEW_PRIVS)
			return -EPERM;
	} else {
		/* Check for a default transition on this program. */
		rc = security_transition_sid(old_tsec->sid, isec->sid,
					     SECCLASS_PROCESS, NULL,
					     &new_tsec->sid);
		if (rc)
			return rc;
	}

	COMMON_AUDIT_DATA_INIT(&ad, PATH);
	ad.selinux_audit_data = &sad;
	ad.u.path = bprm->file->f_path;

	if ((bprm->file->f_path.mnt->mnt_flags & MNT_NOSUID) ||
	    (bprm->unsafe & LSM_UNSAFE_NO_NEW_PRIVS))
		new_tsec->sid = old_tsec->sid;

	if (new_tsec->sid == old_tsec->sid) {
		rc = avc_has_perm(old_tsec->sid, isec->sid,
				  SECCLASS_FILE, FILE__EXECUTE_NO_TRANS, &ad);
		if (rc)
			return rc;
	} else {
		/* Check permissions for the transition. */
		rc = avc_has_perm(old_tsec->sid, new_tsec->sid,
				  SECCLASS_PROCESS, PROCESS__TRANSITION, &ad);
		if (rc)
			return rc;

		rc = avc_has_perm(new_tsec->sid, isec->sid,
				  SECCLASS_FILE, FILE__ENTRYPOINT, &ad);
		if (rc)
			return rc;

		/* Check for shared state */
		if (bprm->unsafe & LSM_UNSAFE_SHARE) {
			rc = avc_has_perm(old_tsec->sid, new_tsec->sid,
					  SECCLASS_PROCESS, PROCESS__SHARE,
					  NULL);
			if (rc)
				return -EPERM;
		}

		/* Make sure that anyone attempting to ptrace over a task that
		 * changes its SID has the appropriate permit */
		if (bprm->unsafe &
		    (LSM_UNSAFE_PTRACE | LSM_UNSAFE_PTRACE_CAP)) {
			struct task_struct *tracer;
			struct task_security_struct *sec;
			u32 ptsid = 0;

			rcu_read_lock();
			tracer = ptrace_parent(current);
			if (likely(tracer != NULL)) {
				sec = __task_cred(tracer)->security;
				ptsid = sec->sid;
			}
			rcu_read_unlock();

			if (ptsid != 0) {
				rc = avc_has_perm(ptsid, new_tsec->sid,
						  SECCLASS_PROCESS,
						  PROCESS__PTRACE, NULL);
				if (rc)
					return -EPERM;
			}
		}

		/* Clear any possibly unsafe personality bits on exec: */
		bprm->per_clear |= PER_CLEAR_ON_SETID;
	}

	return 0;
}

static int selinux_bprm_secureexec(struct linux_binprm *bprm)
{
	const struct task_security_struct *tsec = current_security();
	u32 sid, osid;
	int atsecure = 0;

	sid = tsec->sid;
	osid = tsec->osid;

	if (osid != sid) {
		/* Enable secure mode for SIDs transitions unless
		   the noatsecure permission is granted between
		   the two SIDs, i.e. ahp returns 0. */
		atsecure = avc_has_perm(osid, sid,
					SECCLASS_PROCESS,
					PROCESS__NOATSECURE, NULL);
	}

	return (atsecure || cap_bprm_secureexec(bprm));
}

/* Derived from fs/exec.c:flush_old_files. */
static inline void flush_unauthorized_files(const struct cred *cred,
					    struct files_struct *files)
{
	struct common_audit_data ad;
	struct selinux_audit_data sad = {0,};
	struct file *file, *devnull = NULL;
	struct tty_struct *tty;
	struct fdtable *fdt;
	long j = -1;
	int drop_tty = 0;

	tty = get_current_tty();
	if (tty) {
		spin_lock(&tty_files_lock);
		if (!list_empty(&tty->tty_files)) {
			struct tty_file_private *file_priv;
			struct inode *inode;

			/* Revalidate access to controlling tty.
			   Use inode_has_perm on the tty inode directly rather
			   than using file_has_perm, as this particular open
			   file may belong to another process and we are only
			   interested in the inode-based check here. */
			file_priv = list_first_entry(&tty->tty_files,
						struct tty_file_private, list);
			file = file_priv->file;
			inode = file->f_path.dentry->d_inode;
			if (inode_has_perm_noadp(cred, inode,
					   FILE__READ | FILE__WRITE, 0)) {
				drop_tty = 1;
			}
		}
		spin_unlock(&tty_files_lock);
		tty_kref_put(tty);
	}
	/* Reset controlling tty. */
	if (drop_tty)
		no_tty();

	/* Revalidate access to inherited open files. */

	COMMON_AUDIT_DATA_INIT(&ad, INODE);
	ad.selinux_audit_data = &sad;

	spin_lock(&files->file_lock);
	for (;;) {
		unsigned long set, i;
		int fd;

		j++;
		i = j * BITS_PER_LONG;
		fdt = files_fdtable(files);
		if (i >= fdt->max_fds)
			break;
		set = fdt->open_fds[j];
		if (!set)
			continue;
		spin_unlock(&files->file_lock);
		for ( ; set ; i++, set >>= 1) {
			if (set & 1) {
				file = fget(i);
				if (!file)
					continue;
				if (file_has_perm(cred,
						  file,
						  file_to_av(file))) {
					sys_close(i);
					fd = get_unused_fd();
					if (fd != i) {
						if (fd >= 0)
							put_unused_fd(fd);
						fput(file);
						continue;
					}
					if (devnull) {
						get_file(devnull);
					} else {
						devnull = dentry_open(
							dget(selinux_null),
							mntget(selinuxfs_mount),
							O_RDWR, cred);
						if (IS_ERR(devnull)) {
							devnull = NULL;
							put_unused_fd(fd);
							fput(file);
							continue;
						}
					}
					fd_install(fd, devnull);
				}
				fput(file);
			}
		}
		spin_lock(&files->file_lock);

	}
	spin_unlock(&files->file_lock);
}

/*
 * Prepare a process for imminent new credential changes due to exec
 */
static void selinux_bprm_committing_creds(struct linux_binprm *bprm)
{
	struct task_security_struct *new_tsec;
	struct rlimit *rlim, *initrlim;
	int rc, i;

	new_tsec = bprm->cred->security;
	if (new_tsec->sid == new_tsec->osid)
		return;

	/* Close files for which the new task SID is not authorized. */
	flush_unauthorized_files(bprm->cred, current->files);

	/* Always clear parent death signal on SID transitions. */
	current->pdeath_signal = 0;

	/* Check whether the new SID can inherit resource limits from the old
	 * SID.  If not, reset all soft limits to the lower of the current
	 * task's hard limit and the init task's soft limit.
	 *
	 * Note that the setting of hard limits (even to lower them) can be
	 * controlled by the setrlimit check.  The inclusion of the init task's
	 * soft limit into the computation is to avoid resetting soft limits
	 * higher than the default soft limit for cases where the default is
	 * lower than the hard limit, e.g. RLIMIT_CORE or RLIMIT_STACK.
	 */
	rc = avc_has_perm(new_tsec->osid, new_tsec->sid, SECCLASS_PROCESS,
			  PROCESS__RLIMITINH, NULL);
	if (rc) {
		/* protect against do_prlimit() */
		task_lock(current);
		for (i = 0; i < RLIM_NLIMITS; i++) {
			rlim = current->signal->rlim + i;
			initrlim = init_task.signal->rlim + i;
			rlim->rlim_cur = min(rlim->rlim_max, initrlim->rlim_cur);
		}
		task_unlock(current);
		update_rlimit_cpu(current, rlimit(RLIMIT_CPU));
	}
}

/*
 * Clean up the process immediately after the installation of new credentials
 * due to exec
 */
static void selinux_bprm_committed_creds(struct linux_binprm *bprm)
{
	const struct task_security_struct *tsec = current_security();
	struct itimerval itimer;
	u32 osid, sid;
	int rc, i;

	osid = tsec->osid;
	sid = tsec->sid;

	if (sid == osid)
		return;

	/* Check whether the new SID can inherit signal state from the old SID.
	 * If not, clear itimers to avoid subsequent signal generation and
	 * flush and unblock signals.
	 *
	 * This must occur _after_ the task SID has been updated so that any
	 * kill done after the flush will be checked against the new SID.
	 */
	rc = avc_has_perm(osid, sid, SECCLASS_PROCESS, PROCESS__SIGINH, NULL);
	if (rc) {
		memset(&itimer, 0, sizeof itimer);
		for (i = 0; i < 3; i++)
			do_setitimer(i, &itimer, NULL);
		spin_lock_irq(&current->sighand->siglock);
		if (!(current->signal->flags & SIGNAL_GROUP_EXIT)) {
			__flush_signals(current);
			flush_signal_handlers(current, 1);
			sigemptyset(&current->blocked);
		}
		spin_unlock_irq(&current->sighand->siglock);
	}

	/* Wake up the parent if it is waiting so that it can recheck
	 * wait permission to the new task SID. */
	read_lock(&tasklist_lock);
	__wake_up_parent(current, current->real_parent);
	read_unlock(&tasklist_lock);
}

/* superblock security operations */

static int selinux_sb_alloc_security(struct super_block *sb)
{
	return superblock_alloc_security(sb);
}

static void selinux_sb_free_security(struct super_block *sb)
{
	superblock_free_security(sb);
}

static inline int match_prefix(char *prefix, int plen, char *option, int olen)
{
	if (plen > olen)
		return 0;

	return !memcmp(prefix, option, plen);
}

static inline int selinux_option(char *option, int len)
{
	return (match_prefix(CONTEXT_STR, sizeof(CONTEXT_STR)-1, option, len) ||
		match_prefix(FSCONTEXT_STR, sizeof(FSCONTEXT_STR)-1, option, len) ||
		match_prefix(DEFCONTEXT_STR, sizeof(DEFCONTEXT_STR)-1, option, len) ||
		match_prefix(ROOTCONTEXT_STR, sizeof(ROOTCONTEXT_STR)-1, option, len) ||
		match_prefix(LABELSUPP_STR, sizeof(LABELSUPP_STR)-1, option, len));
}

static inline void take_option(char **to, char *from, int *first, int len)
{
	if (!*first) {
		**to = ',';
		*to += 1;
	} else
		*first = 0;
	memcpy(*to, from, len);
	*to += len;
}

static inline void take_selinux_option(char **to, char *from, int *first,
				       int len)
{
	int current_size = 0;

	if (!*first) {
		**to = '|';
		*to += 1;
	} else
		*first = 0;

	while (current_size < len) {
		if (*from != '"') {
			**to = *from;
			*to += 1;
		}
		from += 1;
		current_size += 1;
	}
}

static int selinux_sb_copy_data(char *orig, char *copy)
{
	int fnosec, fsec, rc = 0;
	char *in_save, *in_curr, *in_end;
	char *sec_curr, *nosec_save, *nosec;
	int open_quote = 0;

	in_curr = orig;
	sec_curr = copy;

	nosec = (char *)get_zeroed_page(GFP_KERNEL);
	if (!nosec) {
		rc = -ENOMEM;
		goto out;
	}

	nosec_save = nosec;
	fnosec = fsec = 1;
	in_save = in_end = orig;

	do {
		if (*in_end == '"')
			open_quote = !open_quote;
		if ((*in_end == ',' && open_quote == 0) ||
				*in_end == '\0') {
			int len = in_end - in_curr;

			if (selinux_option(in_curr, len))
				take_selinux_option(&sec_curr, in_curr, &fsec, len);
			else
				take_option(&nosec, in_curr, &fnosec, len);

			in_curr = in_end + 1;
		}
	} while (*in_end++);

	strcpy(in_save, nosec_save);
	free_page((unsigned long)nosec_save);
out:
	return rc;
}

static int selinux_sb_remount(struct super_block *sb, void *data)
{
	int rc, i, *flags;
	struct security_mnt_opts opts;
	char *secdata, **mount_options;
	struct superblock_security_struct *sbsec = sb->s_security;

	if (!(sbsec->flags & SE_SBINITIALIZED))
		return 0;

	if (!data)
		return 0;

	if (sb->s_type->fs_flags & FS_BINARY_MOUNTDATA)
		return 0;

	security_init_mnt_opts(&opts);
	secdata = alloc_secdata();
	if (!secdata)
		return -ENOMEM;
	rc = selinux_sb_copy_data(data, secdata);
	if (rc)
		goto out_free_secdata;

	rc = selinux_parse_opts_str(secdata, &opts);
	if (rc)
		goto out_free_secdata;

	mount_options = opts.mnt_opts;
	flags = opts.mnt_opts_flags;

	for (i = 0; i < opts.num_mnt_opts; i++) {
		u32 sid;
		size_t len;

		if (flags[i] == SE_SBLABELSUPP)
			continue;
		len = strlen(mount_options[i]);
		rc = security_context_to_sid(mount_options[i], len, &sid);
		if (rc) {
			printk(KERN_WARNING "SELinux: security_context_to_sid"
			       "(%s) failed for (dev %s, type %s) errno=%d\n",
			       mount_options[i], sb->s_id, sb->s_type->name, rc);
			goto out_free_opts;
		}
		rc = -EINVAL;
		switch (flags[i]) {
		case FSCONTEXT_MNT:
			if (bad_option(sbsec, FSCONTEXT_MNT, sbsec->sid, sid))
				goto out_bad_option;
			break;
		case CONTEXT_MNT:
			if (bad_option(sbsec, CONTEXT_MNT, sbsec->mntpoint_sid, sid))
				goto out_bad_option;
			break;
		case ROOTCONTEXT_MNT: {
			struct inode_security_struct *root_isec;
			root_isec = sb->s_root->d_inode->i_security;

			if (bad_option(sbsec, ROOTCONTEXT_MNT, root_isec->sid, sid))
				goto out_bad_option;
			break;
		}
		case DEFCONTEXT_MNT:
			if (bad_option(sbsec, DEFCONTEXT_MNT, sbsec->def_sid, sid))
				goto out_bad_option;
			break;
		default:
			goto out_free_opts;
		}
	}

	rc = 0;
out_free_opts:
	security_free_mnt_opts(&opts);
out_free_secdata:
	free_secdata(secdata);
	return rc;
out_bad_option:
	printk(KERN_WARNING "SELinux: unable to change security options "
	       "during remount (dev %s, type=%s)\n", sb->s_id,
	       sb->s_type->name);
	goto out_free_opts;
}

static int selinux_sb_kern_mount(struct super_block *sb, int flags, void *data)
{
	const struct cred *cred = current_cred();
	struct common_audit_data ad;
	struct selinux_audit_data sad = {0,};
	int rc;

	rc = superblock_doinit(sb, data);
	if (rc)
		return rc;

	/* Allow all mounts performed by the kernel */
	if (flags & MS_KERNMOUNT)
		return 0;

	COMMON_AUDIT_DATA_INIT(&ad, DENTRY);
	ad.selinux_audit_data = &sad;
	ad.u.dentry = sb->s_root;
	return superblock_has_perm(cred, sb, FILESYSTEM__MOUNT, &ad);
}

static int selinux_sb_statfs(struct dentry *dentry)
{
	const struct cred *cred = current_cred();
	struct common_audit_data ad;
	struct selinux_audit_data sad = {0,};

	COMMON_AUDIT_DATA_INIT(&ad, DENTRY);
	ad.selinux_audit_data = &sad;
	ad.u.dentry = dentry->d_sb->s_root;
	return superblock_has_perm(cred, dentry->d_sb, FILESYSTEM__GETATTR, &ad);
}

static int selinux_mount(char *dev_name,
			 struct path *path,
			 char *type,
			 unsigned long flags,
			 void *data)
{
	const struct cred *cred = current_cred();

	if (flags & MS_REMOUNT)
		return superblock_has_perm(cred, path->dentry->d_sb,
					   FILESYSTEM__REMOUNT, NULL);
	else
		return path_has_perm(cred, path, FILE__MOUNTON);
}

static int selinux_umount(struct vfsmount *mnt, int flags)
{
	const struct cred *cred = current_cred();

	return superblock_has_perm(cred, mnt->mnt_sb,
				   FILESYSTEM__UNMOUNT, NULL);
}

/* inode security operations */

static int selinux_inode_alloc_security(struct inode *inode)
{
	return inode_alloc_security(inode);
}

static void selinux_inode_free_security(struct inode *inode)
{
	inode_free_security(inode);
}

static int selinux_inode_init_security(struct inode *inode, struct inode *dir,
				       const struct qstr *qstr, char **name,
				       void **value, size_t *len)
{
	const struct task_security_struct *tsec = current_security();
	struct inode_security_struct *dsec;
	struct superblock_security_struct *sbsec;
	u32 sid, newsid, clen;
	int rc;
	char *namep = NULL, *context;

	dsec = dir->i_security;
	sbsec = dir->i_sb->s_security;

	sid = tsec->sid;
	newsid = tsec->create_sid;

	if ((sbsec->flags & SE_SBINITIALIZED) &&
	    (sbsec->behavior == SECURITY_FS_USE_MNTPOINT))
		newsid = sbsec->mntpoint_sid;
	else if (!newsid || !(sbsec->flags & SE_SBLABELSUPP)) {
		rc = security_transition_sid(sid, dsec->sid,
					     inode_mode_to_security_class(inode->i_mode),
					     qstr, &newsid);
		if (rc) {
			printk(KERN_WARNING "%s:  "
			       "security_transition_sid failed, rc=%d (dev=%s "
			       "ino=%ld)\n",
			       __func__,
			       -rc, inode->i_sb->s_id, inode->i_ino);
			return rc;
		}
	}

	/* Possibly defer initialization to selinux_complete_init. */
	if (sbsec->flags & SE_SBINITIALIZED) {
		struct inode_security_struct *isec = inode->i_security;
		isec->sclass = inode_mode_to_security_class(inode->i_mode);
		isec->sid = newsid;
		isec->initialized = 1;
	}

	if (!ss_initialized || !(sbsec->flags & SE_SBLABELSUPP))
		return -EOPNOTSUPP;

	if (name) {
		namep = kstrdup(XATTR_SELINUX_SUFFIX, GFP_NOFS);
		if (!namep)
			return -ENOMEM;
		*name = namep;
	}

	if (value && len) {
		rc = security_sid_to_context_force(newsid, &context, &clen);
		if (rc) {
			kfree(namep);
			return rc;
		}
		*value = context;
		*len = clen;
	}

	return 0;
}

static int selinux_inode_create(struct inode *dir, struct dentry *dentry, umode_t mode)
{
	return may_create(dir, dentry, SECCLASS_FILE);
}

static int selinux_inode_link(struct dentry *old_dentry, struct inode *dir, struct dentry *new_dentry)
{
	return may_link(dir, old_dentry, MAY_LINK);
}

static int selinux_inode_unlink(struct inode *dir, struct dentry *dentry)
{
	return may_link(dir, dentry, MAY_UNLINK);
}

static int selinux_inode_symlink(struct inode *dir, struct dentry *dentry, const char *name)
{
	return may_create(dir, dentry, SECCLASS_LNK_FILE);
}

static int selinux_inode_mkdir(struct inode *dir, struct dentry *dentry, umode_t mask)
{
	return may_create(dir, dentry, SECCLASS_DIR);
}

static int selinux_inode_rmdir(struct inode *dir, struct dentry *dentry)
{
	return may_link(dir, dentry, MAY_RMDIR);
}

static int selinux_inode_mknod(struct inode *dir, struct dentry *dentry, umode_t mode, dev_t dev)
{
	return may_create(dir, dentry, inode_mode_to_security_class(mode));
}

static int selinux_inode_rename(struct inode *old_inode, struct dentry *old_dentry,
				struct inode *new_inode, struct dentry *new_dentry)
{
	return may_rename(old_inode, old_dentry, new_inode, new_dentry);
}

static int selinux_inode_readlink(struct dentry *dentry)
{
	const struct cred *cred = current_cred();

	return dentry_has_perm(cred, dentry, FILE__READ);
}

static int selinux_inode_follow_link(struct dentry *dentry, struct nameidata *nameidata)
{
	const struct cred *cred = current_cred();

	return dentry_has_perm(cred, dentry, FILE__READ);
}

static int selinux_inode_permission(struct inode *inode, int mask)
{
	const struct cred *cred = current_cred();
	struct common_audit_data ad;
	struct selinux_audit_data sad = {0,};
	u32 perms;
	bool from_access;
	unsigned flags = mask & MAY_NOT_BLOCK;

	from_access = mask & MAY_ACCESS;
	mask &= (MAY_READ|MAY_WRITE|MAY_EXEC|MAY_APPEND);

	/* No permission to check.  Existence test. */
	if (!mask)
		return 0;

	COMMON_AUDIT_DATA_INIT(&ad, INODE);
	ad.selinux_audit_data = &sad;
	ad.u.inode = inode;

	if (from_access)
		ad.selinux_audit_data->auditdeny |= FILE__AUDIT_ACCESS;

	perms = file_mask_to_av(inode->i_mode, mask);

	return inode_has_perm(cred, inode, perms, &ad, flags);
}

static int selinux_inode_setattr(struct dentry *dentry, struct iattr *iattr)
{
	const struct cred *cred = current_cred();
	unsigned int ia_valid = iattr->ia_valid;

	/* ATTR_FORCE is just used for ATTR_KILL_S[UG]ID. */
	if (ia_valid & ATTR_FORCE) {
		ia_valid &= ~(ATTR_KILL_SUID | ATTR_KILL_SGID | ATTR_MODE |
			      ATTR_FORCE);
		if (!ia_valid)
			return 0;
	}

	if (ia_valid & (ATTR_MODE | ATTR_UID | ATTR_GID |
			ATTR_ATIME_SET | ATTR_MTIME_SET | ATTR_TIMES_SET))
		return dentry_has_perm(cred, dentry, FILE__SETATTR);

	return dentry_has_perm(cred, dentry, FILE__WRITE);
}

static int selinux_inode_getattr(struct vfsmount *mnt, struct dentry *dentry)
{
	const struct cred *cred = current_cred();
	struct path path;

	path.dentry = dentry;
	path.mnt = mnt;

	return path_has_perm(cred, &path, FILE__GETATTR);
}

static int selinux_inode_setotherxattr(struct dentry *dentry, const char *name)
{
	const struct cred *cred = current_cred();

	if (!strncmp(name, XATTR_SECURITY_PREFIX,
		     sizeof XATTR_SECURITY_PREFIX - 1)) {
		if (!strcmp(name, XATTR_NAME_CAPS)) {
			if (!capable(CAP_SETFCAP))
				return -EPERM;
		} else if (!capable(CAP_SYS_ADMIN)) {
			/* A different attribute in the security namespace.
			   Restrict to administrator. */
			return -EPERM;
		}
	}

	/* Not an attribute we recognize, so just check the
	   ordinary setattr permission. */
	return dentry_has_perm(cred, dentry, FILE__SETATTR);
}

static int selinux_inode_setxattr(struct dentry *dentry, const char *name,
				  const void *value, size_t size, int flags)
{
	struct inode *inode = dentry->d_inode;
	struct inode_security_struct *isec = inode->i_security;
	struct superblock_security_struct *sbsec;
	struct common_audit_data ad;
	struct selinux_audit_data sad = {0,};
	u32 newsid, sid = current_sid();
	int rc = 0;

	if (strcmp(name, XATTR_NAME_SELINUX))
		return selinux_inode_setotherxattr(dentry, name);

	sbsec = inode->i_sb->s_security;
	if (!(sbsec->flags & SE_SBLABELSUPP))
		return -EOPNOTSUPP;

	if (!inode_owner_or_capable(inode))
		return -EPERM;

	COMMON_AUDIT_DATA_INIT(&ad, DENTRY);
	ad.selinux_audit_data = &sad;
	ad.u.dentry = dentry;

	rc = avc_has_perm(sid, isec->sid, isec->sclass,
			  FILE__RELABELFROM, &ad);
	if (rc)
		return rc;

	rc = security_context_to_sid(value, size, &newsid);
	if (rc == -EINVAL) {
		if (!capable(CAP_MAC_ADMIN))
			return rc;
		rc = security_context_to_sid_force(value, size, &newsid);
	}
	if (rc)
		return rc;

	rc = avc_has_perm(sid, newsid, isec->sclass,
			  FILE__RELABELTO, &ad);
	if (rc)
		return rc;

	rc = security_validate_transition(isec->sid, newsid, sid,
					  isec->sclass);
	if (rc)
		return rc;

	return avc_has_perm(newsid,
			    sbsec->sid,
			    SECCLASS_FILESYSTEM,
			    FILESYSTEM__ASSOCIATE,
			    &ad);
}

static void selinux_inode_post_setxattr(struct dentry *dentry, const char *name,
					const void *value, size_t size,
					int flags)
{
	struct inode *inode = dentry->d_inode;
	struct inode_security_struct *isec = inode->i_security;
	u32 newsid;
	int rc;

	if (strcmp(name, XATTR_NAME_SELINUX)) {
		/* Not an attribute we recognize, so nothing to do. */
		return;
	}

	rc = security_context_to_sid_force(value, size, &newsid);
	if (rc) {
		printk(KERN_ERR "SELinux:  unable to map context to SID"
		       "for (%s, %lu), rc=%d\n",
		       inode->i_sb->s_id, inode->i_ino, -rc);
		return;
	}

	isec->sid = newsid;
	return;
}

static int selinux_inode_getxattr(struct dentry *dentry, const char *name)
{
	const struct cred *cred = current_cred();

	return dentry_has_perm(cred, dentry, FILE__GETATTR);
}

static int selinux_inode_listxattr(struct dentry *dentry)
{
	const struct cred *cred = current_cred();

	return dentry_has_perm(cred, dentry, FILE__GETATTR);
}

static int selinux_inode_removexattr(struct dentry *dentry, const char *name)
{
	if (strcmp(name, XATTR_NAME_SELINUX))
		return selinux_inode_setotherxattr(dentry, name);

	/* No one is allowed to remove a SELinux security label.
	   You can change the label, but all data must be labeled. */
	return -EACCES;
}

/*
 * Copy the inode security context value to the user.
 *
 * Permission check is handled by selinux_inode_getxattr hook.
 */
static int selinux_inode_getsecurity(const struct inode *inode, const char *name, void **buffer, bool alloc)
{
	u32 size;
	int error;
	char *context = NULL;
	struct inode_security_struct *isec = inode->i_security;

	if (strcmp(name, XATTR_SELINUX_SUFFIX))
		return -EOPNOTSUPP;

	/*
	 * If the caller has CAP_MAC_ADMIN, then get the raw context
	 * value even if it is not defined by current policy; otherwise,
	 * use the in-core value under current policy.
	 * Use the non-auditing forms of the permission checks since
	 * getxattr may be called by unprivileged processes commonly
	 * and lack of permission just means that we fall back to the
	 * in-core context value, not a denial.
	 */
	error = selinux_capable(current_cred(), &init_user_ns, CAP_MAC_ADMIN,
				SECURITY_CAP_NOAUDIT);
	if (!error)
		error = security_sid_to_context_force(isec->sid, &context,
						      &size);
	else
		error = security_sid_to_context(isec->sid, &context, &size);
	if (error)
		return error;
	error = size;
	if (alloc) {
		*buffer = context;
		goto out_nofree;
	}
	kfree(context);
out_nofree:
	return error;
}

static int selinux_inode_setsecurity(struct inode *inode, const char *name,
				     const void *value, size_t size, int flags)
{
	struct inode_security_struct *isec = inode->i_security;
	u32 newsid;
	int rc;

	if (strcmp(name, XATTR_SELINUX_SUFFIX))
		return -EOPNOTSUPP;

	if (!value || !size)
		return -EACCES;

	rc = security_context_to_sid((void *)value, size, &newsid);
	if (rc)
		return rc;

	isec->sid = newsid;
	isec->initialized = 1;
	return 0;
}

static int selinux_inode_listsecurity(struct inode *inode, char *buffer, size_t buffer_size)
{
	const int len = sizeof(XATTR_NAME_SELINUX);
	if (buffer && len <= buffer_size)
		memcpy(buffer, XATTR_NAME_SELINUX, len);
	return len;
}

static void selinux_inode_getsecid(const struct inode *inode, u32 *secid)
{
	struct inode_security_struct *isec = inode->i_security;
	*secid = isec->sid;
}

/* file security operations */

static int selinux_revalidate_file_permission(struct file *file, int mask)
{
	const struct cred *cred = current_cred();
	struct inode *inode = file->f_path.dentry->d_inode;

	/* file_mask_to_av won't add FILE__WRITE if MAY_APPEND is set */
	if ((file->f_flags & O_APPEND) && (mask & MAY_WRITE))
		mask |= MAY_APPEND;

	return file_has_perm(cred, file,
			     file_mask_to_av(inode->i_mode, mask));
}

static int selinux_file_permission(struct file *file, int mask)
{
	struct inode *inode = file->f_path.dentry->d_inode;
	struct file_security_struct *fsec = file->f_security;
	struct inode_security_struct *isec = inode->i_security;
	u32 sid = current_sid();

	if (!mask)
		/* No permission to check.  Existence test. */
		return 0;

	if (sid == fsec->sid && fsec->isid == isec->sid &&
	    fsec->pseqno == avc_policy_seqno())
		/* No change since dentry_open check. */
		return 0;

	return selinux_revalidate_file_permission(file, mask);
}

static int selinux_file_alloc_security(struct file *file)
{
	return file_alloc_security(file);
}

static void selinux_file_free_security(struct file *file)
{
	file_free_security(file);
}

static int selinux_file_ioctl(struct file *file, unsigned int cmd,
			      unsigned long arg)
{
	const struct cred *cred = current_cred();
	int error = 0;

	switch (cmd) {
	case FIONREAD:
	/* fall through */
	case FIBMAP:
	/* fall through */
	case FIGETBSZ:
	/* fall through */
	case FS_IOC_GETFLAGS:
	/* fall through */
	case FS_IOC_GETVERSION:
		error = file_has_perm(cred, file, FILE__GETATTR);
		break;

	case FS_IOC_SETFLAGS:
	/* fall through */
	case FS_IOC_SETVERSION:
		error = file_has_perm(cred, file, FILE__SETATTR);
		break;

	/* sys_ioctl() checks */
	case FIONBIO:
	/* fall through */
	case FIOASYNC:
		error = file_has_perm(cred, file, 0);
		break;

	case KDSKBENT:
	case KDSKBSENT:
		error = cred_has_capability(cred, CAP_SYS_TTY_CONFIG,
					    SECURITY_CAP_AUDIT);
		break;

	/* default case assumes that the command will go
	 * to the file's ioctl() function.
	 */
	default:
		error = file_has_perm(cred, file, FILE__IOCTL);
	}
	return error;
}

static int default_noexec;

static int file_map_prot_check(struct file *file, unsigned long prot, int shared)
{
	const struct cred *cred = current_cred();
	int rc = 0;

	if (default_noexec &&
	    (prot & PROT_EXEC) && (!file || (!shared && (prot & PROT_WRITE)))) {
		/*
		 * We are making executable an anonymous mapping or a
		 * private file mapping that will also be writable.
		 * This has an additional check.
		 */
		rc = cred_has_perm(cred, cred, PROCESS__EXECMEM);
		if (rc)
			goto error;
	}

	if (file) {
		/* read access is always possible with a mapping */
		u32 av = FILE__READ;

		/* write access only matters if the mapping is shared */
		if (shared && (prot & PROT_WRITE))
			av |= FILE__WRITE;

		if (prot & PROT_EXEC)
			av |= FILE__EXECUTE;

		return file_has_perm(cred, file, av);
	}

error:
	return rc;
}

static int selinux_file_mmap(struct file *file, unsigned long reqprot,
			     unsigned long prot, unsigned long flags,
			     unsigned long addr, unsigned long addr_only)
{
	int rc = 0;
	u32 sid = current_sid();

	/*
	 * notice that we are intentionally putting the SELinux check before
	 * the secondary cap_file_mmap check.  This is such a likely attempt
	 * at bad behaviour/exploit that we always want to get the AVC, even
	 * if DAC would have also denied the operation.
	 */
	if (addr < CONFIG_LSM_MMAP_MIN_ADDR) {
		rc = avc_has_perm(sid, sid, SECCLASS_MEMPROTECT,
				  MEMPROTECT__MMAP_ZERO, NULL);
		if (rc)
			return rc;
	}

	/* do DAC check on address space usage */
	rc = cap_file_mmap(file, reqprot, prot, flags, addr, addr_only);
	if (rc || addr_only)
		return rc;

	if (selinux_checkreqprot)
		prot = reqprot;

	return file_map_prot_check(file, prot,
				   (flags & MAP_TYPE) == MAP_SHARED);
}

static int selinux_file_mprotect(struct vm_area_struct *vma,
				 unsigned long reqprot,
				 unsigned long prot)
{
	const struct cred *cred = current_cred();

	if (selinux_checkreqprot)
		prot = reqprot;

	if (default_noexec &&
	    (prot & PROT_EXEC) && !(vma->vm_flags & VM_EXEC)) {
		int rc = 0;
		if (vma->vm_start >= vma->vm_mm->start_brk &&
		    vma->vm_end <= vma->vm_mm->brk) {
			rc = cred_has_perm(cred, cred, PROCESS__EXECHEAP);
		} else if (!vma->vm_file &&
			   vma->vm_start <= vma->vm_mm->start_stack &&
			   vma->vm_end >= vma->vm_mm->start_stack) {
			rc = current_has_perm(current, PROCESS__EXECSTACK);
		} else if (vma->vm_file && vma->anon_vma) {
			/*
			 * We are making executable a file mapping that has
			 * had some COW done. Since pages might have been
			 * written, check ability to execute the possibly
			 * modified content.  This typically should only
			 * occur for text relocations.
			 */
			rc = file_has_perm(cred, vma->vm_file, FILE__EXECMOD);
		}
		if (rc)
			return rc;
	}

	return file_map_prot_check(vma->vm_file, prot, vma->vm_flags&VM_SHARED);
}

static int selinux_file_lock(struct file *file, unsigned int cmd)
{
	const struct cred *cred = current_cred();

	return file_has_perm(cred, file, FILE__LOCK);
}

static int selinux_file_fcntl(struct file *file, unsigned int cmd,
			      unsigned long arg)
{
	const struct cred *cred = current_cred();
	int err = 0;

	switch (cmd) {
	case F_SETFL:
		if (!file->f_path.dentry || !file->f_path.dentry->d_inode) {
			err = -EINVAL;
			break;
		}

		if ((file->f_flags & O_APPEND) && !(arg & O_APPEND)) {
			err = file_has_perm(cred, file, FILE__WRITE);
			break;
		}
		/* fall through */
	case F_SETOWN:
	case F_SETSIG:
	case F_GETFL:
	case F_GETOWN:
	case F_GETSIG:
		/* Just check FD__USE permission */
		err = file_has_perm(cred, file, 0);
		break;
	case F_GETLK:
	case F_SETLK:
	case F_SETLKW:
#if BITS_PER_LONG == 32
	case F_GETLK64:
	case F_SETLK64:
	case F_SETLKW64:
#endif
		if (!file->f_path.dentry || !file->f_path.dentry->d_inode) {
			err = -EINVAL;
			break;
		}
		err = file_has_perm(cred, file, FILE__LOCK);
		break;
	}

	return err;
}

static int selinux_file_set_fowner(struct file *file)
{
	struct file_security_struct *fsec;

	fsec = file->f_security;
	fsec->fown_sid = current_sid();

	return 0;
}

static int selinux_file_send_sigiotask(struct task_struct *tsk,
				       struct fown_struct *fown, int signum)
{
	struct file *file;
	u32 sid = task_sid(tsk);
	u32 perm;
	struct file_security_struct *fsec;

	/* struct fown_struct is never outside the context of a struct file */
	file = container_of(fown, struct file, f_owner);

	fsec = file->f_security;

	if (!signum)
		perm = signal_to_av(SIGIO); /* as per send_sigio_to_task */
	else
		perm = signal_to_av(signum);

	return avc_has_perm(fsec->fown_sid, sid,
			    SECCLASS_PROCESS, perm, NULL);
}

static int selinux_file_receive(struct file *file)
{
	const struct cred *cred = current_cred();

	return file_has_perm(cred, file, file_to_av(file));
}

static int selinux_dentry_open(struct file *file, const struct cred *cred)
{
	struct file_security_struct *fsec;
	struct inode *inode;
	struct inode_security_struct *isec;

	inode = file->f_path.dentry->d_inode;
	fsec = file->f_security;
	isec = inode->i_security;
	/*
	 * Save inode label and policy sequence number
	 * at open-time so that selinux_file_permission
	 * can determine whether revalidation is necessary.
	 * Task label is already saved in the file security
	 * struct as its SID.
	 */
	fsec->isid = isec->sid;
	fsec->pseqno = avc_policy_seqno();
	/*
	 * Since the inode label or policy seqno may have changed
	 * between the selinux_inode_permission check and the saving
	 * of state above, recheck that access is still permitted.
	 * Otherwise, access might never be revalidated against the
	 * new inode label or new policy.
	 * This check is not redundant - do not remove.
	 */
	return inode_has_perm_noadp(cred, inode, open_file_to_av(file), 0);
}

/* task security operations */

static int selinux_task_create(unsigned long clone_flags)
{
	return current_has_perm(current, PROCESS__FORK);
}

/*
 * allocate the SELinux part of blank credentials
 */
static int selinux_cred_alloc_blank(struct cred *cred, gfp_t gfp)
{
	struct task_security_struct *tsec;

	tsec = kzalloc(sizeof(struct task_security_struct), gfp);
	if (!tsec)
		return -ENOMEM;

	cred->security = tsec;
	return 0;
}

/*
 * detach and free the LSM part of a set of credentials
 */
static void selinux_cred_free(struct cred *cred)
{
	struct task_security_struct *tsec = cred->security;

	/*
	 * cred->security == NULL if security_cred_alloc_blank() or
	 * security_prepare_creds() returned an error.
	 */
	BUG_ON(cred->security && (unsigned long) cred->security < PAGE_SIZE);
	cred->security = (void *) 0x7UL;
	kfree(tsec);
}

/*
 * prepare a new set of credentials for modification
 */
static int selinux_cred_prepare(struct cred *new, const struct cred *old,
				gfp_t gfp)
{
	const struct task_security_struct *old_tsec;
	struct task_security_struct *tsec;

	old_tsec = old->security;

	tsec = kmemdup(old_tsec, sizeof(struct task_security_struct), gfp);
	if (!tsec)
		return -ENOMEM;

	new->security = tsec;
	return 0;
}

/*
 * transfer the SELinux data to a blank set of creds
 */
static void selinux_cred_transfer(struct cred *new, const struct cred *old)
{
	const struct task_security_struct *old_tsec = old->security;
	struct task_security_struct *tsec = new->security;

	*tsec = *old_tsec;
}

/*
 * set the security data for a kernel service
 * - all the creation contexts are set to unlabelled
 */
static int selinux_kernel_act_as(struct cred *new, u32 secid)
{
	struct task_security_struct *tsec = new->security;
	u32 sid = current_sid();
	int ret;

	ret = avc_has_perm(sid, secid,
			   SECCLASS_KERNEL_SERVICE,
			   KERNEL_SERVICE__USE_AS_OVERRIDE,
			   NULL);
	if (ret == 0) {
		tsec->sid = secid;
		tsec->create_sid = 0;
		tsec->keycreate_sid = 0;
		tsec->sockcreate_sid = 0;
	}
	return ret;
}

/*
 * set the file creation context in a security record to the same as the
 * objective context of the specified inode
 */
static int selinux_kernel_create_files_as(struct cred *new, struct inode *inode)
{
	struct inode_security_struct *isec = inode->i_security;
	struct task_security_struct *tsec = new->security;
	u32 sid = current_sid();
	int ret;

	ret = avc_has_perm(sid, isec->sid,
			   SECCLASS_KERNEL_SERVICE,
			   KERNEL_SERVICE__CREATE_FILES_AS,
			   NULL);

	if (ret == 0)
		tsec->create_sid = isec->sid;
	return ret;
}

static int selinux_kernel_module_request(char *kmod_name)
{
	u32 sid;
	struct common_audit_data ad;
	struct selinux_audit_data sad = {0,};

	sid = task_sid(current);

	COMMON_AUDIT_DATA_INIT(&ad, KMOD);
	ad.selinux_audit_data = &sad;
	ad.u.kmod_name = kmod_name;

	return avc_has_perm(sid, SECINITSID_KERNEL, SECCLASS_SYSTEM,
			    SYSTEM__MODULE_REQUEST, &ad);
}

static int selinux_task_setpgid(struct task_struct *p, pid_t pgid)
{
	return current_has_perm(p, PROCESS__SETPGID);
}

static int selinux_task_getpgid(struct task_struct *p)
{
	return current_has_perm(p, PROCESS__GETPGID);
}

static int selinux_task_getsid(struct task_struct *p)
{
	return current_has_perm(p, PROCESS__GETSESSION);
}

static void selinux_task_getsecid(struct task_struct *p, u32 *secid)
{
	*secid = task_sid(p);
}

static int selinux_task_setnice(struct task_struct *p, int nice)
{
	int rc;

	rc = cap_task_setnice(p, nice);
	if (rc)
		return rc;

	return current_has_perm(p, PROCESS__SETSCHED);
}

static int selinux_task_setioprio(struct task_struct *p, int ioprio)
{
	int rc;

	rc = cap_task_setioprio(p, ioprio);
	if (rc)
		return rc;

	return current_has_perm(p, PROCESS__SETSCHED);
}

static int selinux_task_getioprio(struct task_struct *p)
{
	return current_has_perm(p, PROCESS__GETSCHED);
}

static int selinux_task_setrlimit(struct task_struct *p, unsigned int resource,
		struct rlimit *new_rlim)
{
	struct rlimit *old_rlim = p->signal->rlim + resource;

	/* Control the ability to change the hard limit (whether
	   lowering or raising it), so that the hard limit can
	   later be used as a safe reset point for the soft limit
	   upon context transitions.  See selinux_bprm_committing_creds. */
	if (old_rlim->rlim_max != new_rlim->rlim_max)
		return current_has_perm(p, PROCESS__SETRLIMIT);

	return 0;
}

static int selinux_task_setscheduler(struct task_struct *p)
{
	int rc;

	rc = cap_task_setscheduler(p);
	if (rc)
		return rc;

	return current_has_perm(p, PROCESS__SETSCHED);
}

static int selinux_task_getscheduler(struct task_struct *p)
{
	return current_has_perm(p, PROCESS__GETSCHED);
}

static int selinux_task_movememory(struct task_struct *p)
{
	return current_has_perm(p, PROCESS__SETSCHED);
}

static int selinux_task_kill(struct task_struct *p, struct siginfo *info,
				int sig, u32 secid)
{
	u32 perm;
	int rc;

	if (!sig)
		perm = PROCESS__SIGNULL; /* null signal; existence test */
	else
		perm = signal_to_av(sig);
	if (secid)
		rc = avc_has_perm(secid, task_sid(p),
				  SECCLASS_PROCESS, perm, NULL);
	else
		rc = current_has_perm(p, perm);
	return rc;
}

static int selinux_task_wait(struct task_struct *p)
{
	return task_has_perm(p, current, PROCESS__SIGCHLD);
}

static void selinux_task_to_inode(struct task_struct *p,
				  struct inode *inode)
{
	struct inode_security_struct *isec = inode->i_security;
	u32 sid = task_sid(p);

	isec->sid = sid;
	isec->initialized = 1;
}

/* Returns error only if unable to parse addresses */
static int selinux_parse_skb_ipv4(struct sk_buff *skb,
			struct common_audit_data *ad, u8 *proto)
{
	int offset, ihlen, ret = -EINVAL;
	struct iphdr _iph, *ih;

	offset = skb_network_offset(skb);
	ih = skb_header_pointer(skb, offset, sizeof(_iph), &_iph);
	if (ih == NULL)
		goto out;

	ihlen = ih->ihl * 4;
	if (ihlen < sizeof(_iph))
		goto out;

	ad->u.net->v4info.saddr = ih->saddr;
	ad->u.net->v4info.daddr = ih->daddr;
	ret = 0;

	if (proto)
		*proto = ih->protocol;

	switch (ih->protocol) {
	case IPPROTO_TCP: {
		struct tcphdr _tcph, *th;

		if (ntohs(ih->frag_off) & IP_OFFSET)
			break;

		offset += ihlen;
		th = skb_header_pointer(skb, offset, sizeof(_tcph), &_tcph);
		if (th == NULL)
			break;

		ad->u.net->sport = th->source;
		ad->u.net->dport = th->dest;
		break;
	}

	case IPPROTO_UDP: {
		struct udphdr _udph, *uh;

		if (ntohs(ih->frag_off) & IP_OFFSET)
			break;

		offset += ihlen;
		uh = skb_header_pointer(skb, offset, sizeof(_udph), &_udph);
		if (uh == NULL)
			break;

		ad->u.net->sport = uh->source;
		ad->u.net->dport = uh->dest;
		break;
	}

	case IPPROTO_DCCP: {
		struct dccp_hdr _dccph, *dh;

		if (ntohs(ih->frag_off) & IP_OFFSET)
			break;

		offset += ihlen;
		dh = skb_header_pointer(skb, offset, sizeof(_dccph), &_dccph);
		if (dh == NULL)
			break;

		ad->u.net->sport = dh->dccph_sport;
		ad->u.net->dport = dh->dccph_dport;
		break;
	}

	default:
		break;
	}
out:
	return ret;
}

#if defined(CONFIG_IPV6) || defined(CONFIG_IPV6_MODULE)

/* Returns error only if unable to parse addresses */
static int selinux_parse_skb_ipv6(struct sk_buff *skb,
			struct common_audit_data *ad, u8 *proto)
{
	u8 nexthdr;
	int ret = -EINVAL, offset;
	struct ipv6hdr _ipv6h, *ip6;
	__be16 frag_off;

	offset = skb_network_offset(skb);
	ip6 = skb_header_pointer(skb, offset, sizeof(_ipv6h), &_ipv6h);
	if (ip6 == NULL)
		goto out;

	ad->u.net->v6info.saddr = ip6->saddr;
	ad->u.net->v6info.daddr = ip6->daddr;
	ret = 0;

	nexthdr = ip6->nexthdr;
	offset += sizeof(_ipv6h);
	offset = ipv6_skip_exthdr(skb, offset, &nexthdr, &frag_off);
	if (offset < 0)
		goto out;

	if (proto)
		*proto = nexthdr;

	switch (nexthdr) {
	case IPPROTO_TCP: {
		struct tcphdr _tcph, *th;

		th = skb_header_pointer(skb, offset, sizeof(_tcph), &_tcph);
		if (th == NULL)
			break;

		ad->u.net->sport = th->source;
		ad->u.net->dport = th->dest;
		break;
	}

	case IPPROTO_UDP: {
		struct udphdr _udph, *uh;

		uh = skb_header_pointer(skb, offset, sizeof(_udph), &_udph);
		if (uh == NULL)
			break;

		ad->u.net->sport = uh->source;
		ad->u.net->dport = uh->dest;
		break;
	}

	case IPPROTO_DCCP: {
		struct dccp_hdr _dccph, *dh;

		dh = skb_header_pointer(skb, offset, sizeof(_dccph), &_dccph);
		if (dh == NULL)
			break;

		ad->u.net->sport = dh->dccph_sport;
		ad->u.net->dport = dh->dccph_dport;
		break;
	}

	/* includes fragments */
	default:
		break;
	}
out:
	return ret;
}

#endif /* IPV6 */

static int selinux_parse_skb(struct sk_buff *skb, struct common_audit_data *ad,
			     char **_addrp, int src, u8 *proto)
{
	char *addrp;
	int ret;

	switch (ad->u.net->family) {
	case PF_INET:
		ret = selinux_parse_skb_ipv4(skb, ad, proto);
		if (ret)
			goto parse_error;
		addrp = (char *)(src ? &ad->u.net->v4info.saddr :
				       &ad->u.net->v4info.daddr);
		goto okay;

#if defined(CONFIG_IPV6) || defined(CONFIG_IPV6_MODULE)
	case PF_INET6:
		ret = selinux_parse_skb_ipv6(skb, ad, proto);
		if (ret)
			goto parse_error;
		addrp = (char *)(src ? &ad->u.net->v6info.saddr :
				       &ad->u.net->v6info.daddr);
		goto okay;
#endif	/* IPV6 */
	default:
		addrp = NULL;
		goto okay;
	}

parse_error:
	printk(KERN_WARNING
	       "SELinux: failure in selinux_parse_skb(),"
	       " unable to parse packet\n");
	return ret;

okay:
	if (_addrp)
		*_addrp = addrp;
	return 0;
}

/**
 * selinux_skb_peerlbl_sid - Determine the peer label of a packet
 * @skb: the packet
 * @family: protocol family
 * @sid: the packet's peer label SID
 *
 * Description:
 * Check the various different forms of network peer labeling and determine
 * the peer label/SID for the packet; most of the magic actually occurs in
 * the security server function security_net_peersid_cmp().  The function
 * returns zero if the value in @sid is valid (although it may be SECSID_NULL)
 * or -EACCES if @sid is invalid due to inconsistencies with the different
 * peer labels.
 *
 */
static int selinux_skb_peerlbl_sid(struct sk_buff *skb, u16 family, u32 *sid)
{
	int err;
	u32 xfrm_sid;
	u32 nlbl_sid;
	u32 nlbl_type;

	selinux_xfrm_skb_sid(skb, &xfrm_sid);
	selinux_netlbl_skbuff_getsid(skb, family, &nlbl_type, &nlbl_sid);

	err = security_net_peersid_resolve(nlbl_sid, nlbl_type, xfrm_sid, sid);
	if (unlikely(err)) {
		printk(KERN_WARNING
		       "SELinux: failure in selinux_skb_peerlbl_sid(),"
		       " unable to determine packet's peer label\n");
		return -EACCES;
	}

	return 0;
}

/**
 * selinux_conn_sid - Determine the child socket label for a connection
 * @sk_sid: the parent socket's SID
 * @skb_sid: the packet's SID
 * @conn_sid: the resulting connection SID
 *
 * If @skb_sid is valid then the user:role:type information from @sk_sid is
 * combined with the MLS information from @skb_sid in order to create
 * @conn_sid.  If @skb_sid is not valid then then @conn_sid is simply a copy
 * of @sk_sid.  Returns zero on success, negative values on failure.
 *
 */
static int selinux_conn_sid(u32 sk_sid, u32 skb_sid, u32 *conn_sid)
{
	int err = 0;

	if (skb_sid != SECSID_NULL)
		err = security_sid_mls_copy(sk_sid, skb_sid, conn_sid);
	else
		*conn_sid = sk_sid;

	return err;
}

/* socket security operations */

static int socket_sockcreate_sid(const struct task_security_struct *tsec,
				 u16 secclass, u32 *socksid)
{
	if (tsec->sockcreate_sid > SECSID_NULL) {
		*socksid = tsec->sockcreate_sid;
		return 0;
	}

	return security_transition_sid(tsec->sid, tsec->sid, secclass, NULL,
				       socksid);
}

static int sock_has_perm(struct task_struct *task, struct sock *sk, u32 perms)
{
	struct sk_security_struct *sksec = sk->sk_security;
	struct common_audit_data ad;
	struct selinux_audit_data sad = {0,};
	struct lsm_network_audit net = {0,};
	u32 tsid = task_sid(task);

	if (unlikely(!sksec)){
		printk(KERN_CRIT "[SELinux] sksec is NULL, socket is already freed. \n");
		return -EINVAL;
	}

	if (sksec->sid == SECINITSID_KERNEL)
		return 0;

	COMMON_AUDIT_DATA_INIT(&ad, NET);
	ad.selinux_audit_data = &sad;
	ad.u.net = &net;
	ad.u.net->sk = sk;

	return avc_has_perm(tsid, sksec->sid, sksec->sclass, perms, &ad);
}

static int selinux_socket_create(int family, int type,
				 int protocol, int kern)
{
	const struct task_security_struct *tsec = current_security();
	u32 newsid;
	u16 secclass;
	int rc;

	if (kern)
		return 0;

	secclass = socket_type_to_security_class(family, type, protocol);
	rc = socket_sockcreate_sid(tsec, secclass, &newsid);
	if (rc)
		return rc;

	return avc_has_perm(tsec->sid, newsid, secclass, SOCKET__CREATE, NULL);
}

static int selinux_socket_post_create(struct socket *sock, int family,
				      int type, int protocol, int kern)
{
	const struct task_security_struct *tsec = current_security();
	struct inode_security_struct *isec = SOCK_INODE(sock)->i_security;
	struct sk_security_struct *sksec;
	int err = 0;

	isec->sclass = socket_type_to_security_class(family, type, protocol);

	if (kern)
		isec->sid = SECINITSID_KERNEL;
	else {
		err = socket_sockcreate_sid(tsec, isec->sclass, &(isec->sid));
		if (err)
			return err;
	}

	isec->initialized = 1;

	if (sock->sk) {
		sksec = sock->sk->sk_security;
		sksec->sid = isec->sid;
		sksec->sclass = isec->sclass;
		err = selinux_netlbl_socket_post_create(sock->sk, family);
	}

	return err;
}

/* Range of port numbers used to automatically bind.
   Need to determine whether we should perform a name_bind
   permission check between the socket and the port number. */

static int selinux_socket_bind(struct socket *sock, struct sockaddr *address, int addrlen)
{
	struct sock *sk = sock->sk;
	u16 family;
	int err;

	err = sock_has_perm(current, sk, SOCKET__BIND);
	if (err)
		goto out;

	/*
	 * If PF_INET or PF_INET6, check name_bind permission for the port.
	 * Multiple address binding for SCTP is not supported yet: we just
	 * check the first address now.
	 */
	family = sk->sk_family;
	if (family == PF_INET || family == PF_INET6) {
		char *addrp;
		struct sk_security_struct *sksec = sk->sk_security;
		struct common_audit_data ad;
		struct selinux_audit_data sad = {0,};
		struct lsm_network_audit net = {0,};
		struct sockaddr_in *addr4 = NULL;
		struct sockaddr_in6 *addr6 = NULL;
		unsigned short snum;
		u32 sid, node_perm;

		if (family == PF_INET) {
			addr4 = (struct sockaddr_in *)address;
			snum = ntohs(addr4->sin_port);
			addrp = (char *)&addr4->sin_addr.s_addr;
		} else {
			addr6 = (struct sockaddr_in6 *)address;
			snum = ntohs(addr6->sin6_port);
			addrp = (char *)&addr6->sin6_addr.s6_addr;
		}

		if (snum) {
			int low, high;

			inet_get_local_port_range(&low, &high);

			if (snum < max(PROT_SOCK, low) || snum > high) {
				err = sel_netport_sid(sk->sk_protocol,
						      snum, &sid);
				if (err)
					goto out;
				COMMON_AUDIT_DATA_INIT(&ad, NET);
				ad.selinux_audit_data = &sad;
				ad.u.net = &net;
				ad.u.net->sport = htons(snum);
				ad.u.net->family = family;
				err = avc_has_perm(sksec->sid, sid,
						   sksec->sclass,
						   SOCKET__NAME_BIND, &ad);
				if (err)
					goto out;
			}
		}

		switch (sksec->sclass) {
		case SECCLASS_TCP_SOCKET:
			node_perm = TCP_SOCKET__NODE_BIND;
			break;

		case SECCLASS_UDP_SOCKET:
			node_perm = UDP_SOCKET__NODE_BIND;
			break;

		case SECCLASS_DCCP_SOCKET:
			node_perm = DCCP_SOCKET__NODE_BIND;
			break;

		default:
			node_perm = RAWIP_SOCKET__NODE_BIND;
			break;
		}

		err = sel_netnode_sid(addrp, family, &sid);
		if (err)
			goto out;

		COMMON_AUDIT_DATA_INIT(&ad, NET);
		ad.selinux_audit_data = &sad;
		ad.u.net = &net;
		ad.u.net->sport = htons(snum);
		ad.u.net->family = family;

		if (family == PF_INET)
			ad.u.net->v4info.saddr = addr4->sin_addr.s_addr;
		else
			ad.u.net->v6info.saddr = addr6->sin6_addr;

		err = avc_has_perm(sksec->sid, sid,
				   sksec->sclass, node_perm, &ad);
		if (err)
			goto out;
	}
out:
	return err;
}

static int selinux_socket_connect(struct socket *sock, struct sockaddr *address, int addrlen)
{
	struct sock *sk = sock->sk;
	struct sk_security_struct *sksec = sk->sk_security;
	int err;

	err = sock_has_perm(current, sk, SOCKET__CONNECT);
	if (err)
		return err;

	/*
	 * If a TCP or DCCP socket, check name_connect permission for the port.
	 */
	if (sksec->sclass == SECCLASS_TCP_SOCKET ||
	    sksec->sclass == SECCLASS_DCCP_SOCKET) {
		struct common_audit_data ad;
		struct selinux_audit_data sad = {0,};
		struct lsm_network_audit net = {0,};
		struct sockaddr_in *addr4 = NULL;
		struct sockaddr_in6 *addr6 = NULL;
		unsigned short snum;
		u32 sid, perm;

		if (sk->sk_family == PF_INET) {
			addr4 = (struct sockaddr_in *)address;
			if (addrlen < sizeof(struct sockaddr_in))
				return -EINVAL;
			snum = ntohs(addr4->sin_port);
		} else {
			addr6 = (struct sockaddr_in6 *)address;
			if (addrlen < SIN6_LEN_RFC2133)
				return -EINVAL;
			snum = ntohs(addr6->sin6_port);
		}

		err = sel_netport_sid(sk->sk_protocol, snum, &sid);
		if (err)
			goto out;

		perm = (sksec->sclass == SECCLASS_TCP_SOCKET) ?
		       TCP_SOCKET__NAME_CONNECT : DCCP_SOCKET__NAME_CONNECT;

		COMMON_AUDIT_DATA_INIT(&ad, NET);
		ad.selinux_audit_data = &sad;
		ad.u.net = &net;
		ad.u.net->dport = htons(snum);
		ad.u.net->family = sk->sk_family;
		err = avc_has_perm(sksec->sid, sid, sksec->sclass, perm, &ad);
		if (err)
			goto out;
	}

	err = selinux_netlbl_socket_connect(sk, address);

out:
	return err;
}

static int selinux_socket_listen(struct socket *sock, int backlog)
{
	return sock_has_perm(current, sock->sk, SOCKET__LISTEN);
}

static int selinux_socket_accept(struct socket *sock, struct socket *newsock)
{
	int err;
	struct inode_security_struct *isec;
	struct inode_security_struct *newisec;

	err = sock_has_perm(current, sock->sk, SOCKET__ACCEPT);
	if (err)
		return err;

	newisec = SOCK_INODE(newsock)->i_security;

	isec = SOCK_INODE(sock)->i_security;
	newisec->sclass = isec->sclass;
	newisec->sid = isec->sid;
	newisec->initialized = 1;

	return 0;
}

static int selinux_socket_sendmsg(struct socket *sock, struct msghdr *msg,
				  int size)
{
	return sock_has_perm(current, sock->sk, SOCKET__WRITE);
}

static int selinux_socket_recvmsg(struct socket *sock, struct msghdr *msg,
				  int size, int flags)
{
	return sock_has_perm(current, sock->sk, SOCKET__READ);
}

static int selinux_socket_getsockname(struct socket *sock)
{
	return sock_has_perm(current, sock->sk, SOCKET__GETATTR);
}

static int selinux_socket_getpeername(struct socket *sock)
{
	return sock_has_perm(current, sock->sk, SOCKET__GETATTR);
}

static int selinux_socket_setsockopt(struct socket *sock, int level, int optname)
{
	int err;

	err = sock_has_perm(current, sock->sk, SOCKET__SETOPT);
	if (err)
		return err;

	return selinux_netlbl_socket_setsockopt(sock, level, optname);
}

static int selinux_socket_getsockopt(struct socket *sock, int level,
				     int optname)
{
	return sock_has_perm(current, sock->sk, SOCKET__GETOPT);
}

static int selinux_socket_shutdown(struct socket *sock, int how)
{
	return sock_has_perm(current, sock->sk, SOCKET__SHUTDOWN);
}

static int selinux_socket_unix_stream_connect(struct sock *sock,
					      struct sock *other,
					      struct sock *newsk)
{
	struct sk_security_struct *sksec_sock = sock->sk_security;
	struct sk_security_struct *sksec_other = other->sk_security;
	struct sk_security_struct *sksec_new = newsk->sk_security;
	struct common_audit_data ad;
	struct selinux_audit_data sad = {0,};
	struct lsm_network_audit net = {0,};
	int err;

	COMMON_AUDIT_DATA_INIT(&ad, NET);
	ad.selinux_audit_data = &sad;
	ad.u.net = &net;
	ad.u.net->sk = other;

	err = avc_has_perm(sksec_sock->sid, sksec_other->sid,
			   sksec_other->sclass,
			   UNIX_STREAM_SOCKET__CONNECTTO, &ad);
	if (err)
		return err;

	/* server child socket */
	sksec_new->peer_sid = sksec_sock->sid;
	err = security_sid_mls_copy(sksec_other->sid, sksec_sock->sid,
				    &sksec_new->sid);
	if (err)
		return err;

	/* connecting socket */
	sksec_sock->peer_sid = sksec_new->sid;

	return 0;
}

static int selinux_socket_unix_may_send(struct socket *sock,
					struct socket *other)
{
	struct sk_security_struct *ssec = sock->sk->sk_security;
	struct sk_security_struct *osec = other->sk->sk_security;
	struct common_audit_data ad;
	struct selinux_audit_data sad = {0,};
	struct lsm_network_audit net = {0,};

	COMMON_AUDIT_DATA_INIT(&ad, NET);
	ad.selinux_audit_data = &sad;
	ad.u.net = &net;
	ad.u.net->sk = other->sk;

	return avc_has_perm(ssec->sid, osec->sid, osec->sclass, SOCKET__SENDTO,
			    &ad);
}

static int selinux_inet_sys_rcv_skb(int ifindex, char *addrp, u16 family,
				    u32 peer_sid,
				    struct common_audit_data *ad)
{
	int err;
	u32 if_sid;
	u32 node_sid;

	err = sel_netif_sid(ifindex, &if_sid);
	if (err)
		return err;
	err = avc_has_perm(peer_sid, if_sid,
			   SECCLASS_NETIF, NETIF__INGRESS, ad);
	if (err)
		return err;

	err = sel_netnode_sid(addrp, family, &node_sid);
	if (err)
		return err;
	return avc_has_perm(peer_sid, node_sid,
			    SECCLASS_NODE, NODE__RECVFROM, ad);
}

static int selinux_sock_rcv_skb_compat(struct sock *sk, struct sk_buff *skb,
				       u16 family)
{
	int err = 0;
	struct sk_security_struct *sksec = sk->sk_security;
	u32 sk_sid = sksec->sid;
	struct common_audit_data ad;
	struct selinux_audit_data sad = {0,};
	struct lsm_network_audit net = {0,};
	char *addrp;

	COMMON_AUDIT_DATA_INIT(&ad, NET);
	ad.selinux_audit_data = &sad;
	ad.u.net = &net;
	ad.u.net->netif = skb->skb_iif;
	ad.u.net->family = family;
	err = selinux_parse_skb(skb, &ad, &addrp, 1, NULL);
	if (err)
		return err;

	if (selinux_secmark_enabled()) {
		err = avc_has_perm(sk_sid, skb->secmark, SECCLASS_PACKET,
				   PACKET__RECV, &ad);
		if (err)
			return err;
	}

	err = selinux_netlbl_sock_rcv_skb(sksec, skb, family, &ad);
	if (err)
		return err;
	err = selinux_xfrm_sock_rcv_skb(sksec->sid, skb, &ad);

	return err;
}

static int selinux_socket_sock_rcv_skb(struct sock *sk, struct sk_buff *skb)
{
	int err;
	struct sk_security_struct *sksec = sk->sk_security;
	u16 family = sk->sk_family;
	u32 sk_sid = sksec->sid;
	struct common_audit_data ad;
	struct selinux_audit_data sad = {0,};
	struct lsm_network_audit net = {0,};
	char *addrp;
	u8 secmark_active;
	u8 peerlbl_active;

	if (family != PF_INET && family != PF_INET6)
		return 0;

	/* Handle mapped IPv4 packets arriving via IPv6 sockets */
	if (family == PF_INET6 && skb->protocol == htons(ETH_P_IP))
		family = PF_INET;

	/* If any sort of compatibility mode is enabled then handoff processing
	 * to the selinux_sock_rcv_skb_compat() function to deal with the
	 * special handling.  We do this in an attempt to keep this function
	 * as fast and as clean as possible. */
	if (!selinux_policycap_netpeer)
		return selinux_sock_rcv_skb_compat(sk, skb, family);

	secmark_active = selinux_secmark_enabled();
	peerlbl_active = netlbl_enabled() || selinux_xfrm_enabled();
	if (!secmark_active && !peerlbl_active)
		return 0;

	COMMON_AUDIT_DATA_INIT(&ad, NET);
	ad.selinux_audit_data = &sad;
	ad.u.net = &net;
	ad.u.net->netif = skb->skb_iif;
	ad.u.net->family = family;
	err = selinux_parse_skb(skb, &ad, &addrp, 1, NULL);
	if (err)
		return err;

	if (peerlbl_active) {
		u32 peer_sid;

		err = selinux_skb_peerlbl_sid(skb, family, &peer_sid);
		if (err)
			return err;
		err = selinux_inet_sys_rcv_skb(skb->skb_iif, addrp, family,
					       peer_sid, &ad);
		if (err) {
			selinux_netlbl_err(skb, err, 0);
			return err;
		}
		err = avc_has_perm(sk_sid, peer_sid, SECCLASS_PEER,
				   PEER__RECV, &ad);
		if (err) {
			selinux_netlbl_err(skb, err, 0);
			return err;
		}
	}

	if (secmark_active) {
		err = avc_has_perm(sk_sid, skb->secmark, SECCLASS_PACKET,
				   PACKET__RECV, &ad);
		if (err)
			return err;
	}

	return err;
}

static int selinux_socket_getpeersec_stream(struct socket *sock, char __user *optval,
					    int __user *optlen, unsigned len)
{
	int err = 0;
	char *scontext;
	u32 scontext_len;
	struct sk_security_struct *sksec = sock->sk->sk_security;
	u32 peer_sid = SECSID_NULL;

	if (sksec->sclass == SECCLASS_UNIX_STREAM_SOCKET ||
	    sksec->sclass == SECCLASS_TCP_SOCKET)
		peer_sid = sksec->peer_sid;
	if (peer_sid == SECSID_NULL)
		return -ENOPROTOOPT;

	err = security_sid_to_context(peer_sid, &scontext, &scontext_len);
	if (err)
		return err;

	if (scontext_len > len) {
		err = -ERANGE;
		goto out_len;
	}

	if (copy_to_user(optval, scontext, scontext_len))
		err = -EFAULT;

out_len:
	if (put_user(scontext_len, optlen))
		err = -EFAULT;
	kfree(scontext);
	return err;
}

static int selinux_socket_getpeersec_dgram(struct socket *sock, struct sk_buff *skb, u32 *secid)
{
	u32 peer_secid = SECSID_NULL;
	u16 family;

	if (skb && skb->protocol == htons(ETH_P_IP))
		family = PF_INET;
	else if (skb && skb->protocol == htons(ETH_P_IPV6))
		family = PF_INET6;
	else if (sock)
		family = sock->sk->sk_family;
	else
		goto out;

	if (sock && family == PF_UNIX)
		selinux_inode_getsecid(SOCK_INODE(sock), &peer_secid);
	else if (skb)
		selinux_skb_peerlbl_sid(skb, family, &peer_secid);

out:
	*secid = peer_secid;
	if (peer_secid == SECSID_NULL)
		return -EINVAL;
	return 0;
}

static int selinux_sk_alloc_security(struct sock *sk, int family, gfp_t priority)
{
	struct sk_security_struct *sksec;

	sksec = kzalloc(sizeof(*sksec), priority);
	if (!sksec)
		return -ENOMEM;

	sksec->peer_sid = SECINITSID_UNLABELED;
	sksec->sid = SECINITSID_UNLABELED;
	selinux_netlbl_sk_security_reset(sksec);
	sk->sk_security = sksec;

	return 0;
}

static void selinux_sk_free_security(struct sock *sk)
{
	struct sk_security_struct *sksec = sk->sk_security;

	sk->sk_security = NULL;
	selinux_netlbl_sk_security_free(sksec);
	kfree(sksec);
}

static void selinux_sk_clone_security(const struct sock *sk, struct sock *newsk)
{
	struct sk_security_struct *sksec = sk->sk_security;
	struct sk_security_struct *newsksec = newsk->sk_security;

	newsksec->sid = sksec->sid;
	newsksec->peer_sid = sksec->peer_sid;
	newsksec->sclass = sksec->sclass;

	selinux_netlbl_sk_security_reset(newsksec);
}

static void selinux_sk_getsecid(struct sock *sk, u32 *secid)
{
	if (!sk)
		*secid = SECINITSID_ANY_SOCKET;
	else {
		struct sk_security_struct *sksec = sk->sk_security;

		*secid = sksec->sid;
	}
}

static void selinux_sock_graft(struct sock *sk, struct socket *parent)
{
	struct inode_security_struct *isec = SOCK_INODE(parent)->i_security;
	struct sk_security_struct *sksec = sk->sk_security;

	if (sk->sk_family == PF_INET || sk->sk_family == PF_INET6 ||
	    sk->sk_family == PF_UNIX)
		isec->sid = sksec->sid;
	sksec->sclass = isec->sclass;
}

static int selinux_inet_conn_request(struct sock *sk, struct sk_buff *skb,
				     struct request_sock *req)
{
	struct sk_security_struct *sksec = sk->sk_security;
	int err;
	u16 family = sk->sk_family;
	u32 connsid;
	u32 peersid;

	/* handle mapped IPv4 packets arriving via IPv6 sockets */
	if (family == PF_INET6 && skb->protocol == htons(ETH_P_IP))
		family = PF_INET;

	err = selinux_skb_peerlbl_sid(skb, family, &peersid);
	if (err)
		return err;
	err = selinux_conn_sid(sksec->sid, peersid, &connsid);
	if (err)
		return err;
	req->secid = connsid;
	req->peer_secid = peersid;

	return selinux_netlbl_inet_conn_request(req, family);
}

static void selinux_inet_csk_clone(struct sock *newsk,
				   const struct request_sock *req)
{
	struct sk_security_struct *newsksec = newsk->sk_security;

	newsksec->sid = req->secid;
	newsksec->peer_sid = req->peer_secid;
	/* NOTE: Ideally, we should also get the isec->sid for the
	   new socket in sync, but we don't have the isec available yet.
	   So we will wait until sock_graft to do it, by which
	   time it will have been created and available. */

	/* We don't need to take any sort of lock here as we are the only
	 * thread with access to newsksec */
	selinux_netlbl_inet_csk_clone(newsk, req->rsk_ops->family);
}

static void selinux_inet_conn_established(struct sock *sk, struct sk_buff *skb)
{
	u16 family = sk->sk_family;
	struct sk_security_struct *sksec = sk->sk_security;

	/* handle mapped IPv4 packets arriving via IPv6 sockets */
	if (family == PF_INET6 && skb->protocol == htons(ETH_P_IP))
		family = PF_INET;

	selinux_skb_peerlbl_sid(skb, family, &sksec->peer_sid);
}

static int selinux_secmark_relabel_packet(u32 sid)
{
	const struct task_security_struct *__tsec;
	u32 tsid;

	__tsec = current_security();
	tsid = __tsec->sid;

	return avc_has_perm(tsid, sid, SECCLASS_PACKET, PACKET__RELABELTO, NULL);
}

static void selinux_secmark_refcount_inc(void)
{
	atomic_inc(&selinux_secmark_refcount);
}

static void selinux_secmark_refcount_dec(void)
{
	atomic_dec(&selinux_secmark_refcount);
}

static void selinux_req_classify_flow(const struct request_sock *req,
				      struct flowi *fl)
{
	fl->flowi_secid = req->secid;
}

static int selinux_tun_dev_create(void)
{
	u32 sid = current_sid();

	/* we aren't taking into account the "sockcreate" SID since the socket
	 * that is being created here is not a socket in the traditional sense,
	 * instead it is a private sock, accessible only to the kernel, and
	 * representing a wide range of network traffic spanning multiple
	 * connections unlike traditional sockets - check the TUN driver to
	 * get a better understanding of why this socket is special */

	return avc_has_perm(sid, sid, SECCLASS_TUN_SOCKET, TUN_SOCKET__CREATE,
			    NULL);
}

static void selinux_tun_dev_post_create(struct sock *sk)
{
	struct sk_security_struct *sksec = sk->sk_security;

	/* we don't currently perform any NetLabel based labeling here and it
	 * isn't clear that we would want to do so anyway; while we could apply
	 * labeling without the support of the TUN user the resulting labeled
	 * traffic from the other end of the connection would almost certainly
	 * cause confusion to the TUN user that had no idea network labeling
	 * protocols were being used */

	/* see the comments in selinux_tun_dev_create() about why we don't use
	 * the sockcreate SID here */

	sksec->sid = current_sid();
	sksec->sclass = SECCLASS_TUN_SOCKET;
}

static int selinux_tun_dev_attach(struct sock *sk)
{
	struct sk_security_struct *sksec = sk->sk_security;
	u32 sid = current_sid();
	int err;

	err = avc_has_perm(sid, sksec->sid, SECCLASS_TUN_SOCKET,
			   TUN_SOCKET__RELABELFROM, NULL);
	if (err)
		return err;
	err = avc_has_perm(sid, sid, SECCLASS_TUN_SOCKET,
			   TUN_SOCKET__RELABELTO, NULL);
	if (err)
		return err;

	sksec->sid = sid;

	return 0;
}

static int selinux_nlmsg_perm(struct sock *sk, struct sk_buff *skb)
{
	int err = 0;
	u32 perm;
	struct nlmsghdr *nlh;
	struct sk_security_struct *sksec = sk->sk_security;

	if (skb->len < NLMSG_SPACE(0)) {
		err = -EINVAL;
		goto out;
	}
	nlh = nlmsg_hdr(skb);

	err = selinux_nlmsg_lookup(sksec->sclass, nlh->nlmsg_type, &perm);
	if (err) {
		if (err == -EINVAL) {
			audit_log(current->audit_context, GFP_KERNEL, AUDIT_SELINUX_ERR,
				  "SELinux:  unrecognized netlink message"
				  " type=%hu for sclass=%hu\n",
				  nlh->nlmsg_type, sksec->sclass);
#ifdef CONFIG_ALWAYS_ENFORCE
			if (security_get_allow_unknown())
#else
			if (!selinux_enforcing || security_get_allow_unknown())
#endif
				err = 0;
		}

		/* Ignore */
		if (err == -ENOENT)
			err = 0;
		goto out;
	}

	err = sock_has_perm(current, sk, perm);
out:
	return err;
}

#ifdef CONFIG_NETFILTER

static unsigned int selinux_ip_forward(struct sk_buff *skb, int ifindex,
				       u16 family)
{
	int err;
	char *addrp;
	u32 peer_sid;
	struct common_audit_data ad;
	struct selinux_audit_data sad = {0,};
	struct lsm_network_audit net = {0,};
	u8 secmark_active;
	u8 netlbl_active;
	u8 peerlbl_active;

	if (!selinux_policycap_netpeer)
		return NF_ACCEPT;

	secmark_active = selinux_secmark_enabled();
	netlbl_active = netlbl_enabled();
	peerlbl_active = netlbl_active || selinux_xfrm_enabled();
	if (!secmark_active && !peerlbl_active)
		return NF_ACCEPT;

	if (selinux_skb_peerlbl_sid(skb, family, &peer_sid) != 0)
		return NF_DROP;

	COMMON_AUDIT_DATA_INIT(&ad, NET);
	ad.selinux_audit_data = &sad;
	ad.u.net = &net;
	ad.u.net->netif = ifindex;
	ad.u.net->family = family;
	if (selinux_parse_skb(skb, &ad, &addrp, 1, NULL) != 0)
		return NF_DROP;

	if (peerlbl_active) {
		err = selinux_inet_sys_rcv_skb(ifindex, addrp, family,
					       peer_sid, &ad);
		if (err) {
			selinux_netlbl_err(skb, err, 1);
			return NF_DROP;
		}
	}

	if (secmark_active)
		if (avc_has_perm(peer_sid, skb->secmark,
				 SECCLASS_PACKET, PACKET__FORWARD_IN, &ad))
			return NF_DROP;

	if (netlbl_active)
		/* we do this in the FORWARD path and not the POST_ROUTING
		 * path because we want to make sure we apply the necessary
		 * labeling before IPsec is applied so we can leverage AH
		 * protection */
		if (selinux_netlbl_skbuff_setsid(skb, family, peer_sid) != 0)
			return NF_DROP;

	return NF_ACCEPT;
}

static unsigned int selinux_ipv4_forward(unsigned int hooknum,
					 struct sk_buff *skb,
					 const struct net_device *in,
					 const struct net_device *out,
					 int (*okfn)(struct sk_buff *))
{
	return selinux_ip_forward(skb, in->ifindex, PF_INET);
}

#if defined(CONFIG_IPV6) || defined(CONFIG_IPV6_MODULE)
static unsigned int selinux_ipv6_forward(unsigned int hooknum,
					 struct sk_buff *skb,
					 const struct net_device *in,
					 const struct net_device *out,
					 int (*okfn)(struct sk_buff *))
{
	return selinux_ip_forward(skb, in->ifindex, PF_INET6);
}
#endif	/* IPV6 */

static unsigned int selinux_ip_output(struct sk_buff *skb,
				      u16 family)
{
	struct sock *sk;
	u32 sid;

	if (!netlbl_enabled())
		return NF_ACCEPT;

	/* we do this in the LOCAL_OUT path and not the POST_ROUTING path
	 * because we want to make sure we apply the necessary labeling
	 * before IPsec is applied so we can leverage AH protection */
	sk = skb->sk;
	if (sk) {
		struct sk_security_struct *sksec;

		if (sk->sk_state == TCP_LISTEN)
			/* if the socket is the listening state then this
			 * packet is a SYN-ACK packet which means it needs to
			 * be labeled based on the connection/request_sock and
			 * not the parent socket.  unfortunately, we can't
			 * lookup the request_sock yet as it isn't queued on
			 * the parent socket until after the SYN-ACK is sent.
			 * the "solution" is to simply pass the packet as-is
			 * as any IP option based labeling should be copied
			 * from the initial connection request (in the IP
			 * layer).  it is far from ideal, but until we get a
			 * security label in the packet itself this is the
			 * best we can do. */
			return NF_ACCEPT;

		/* standard practice, label using the parent socket */
		sksec = sk->sk_security;
		sid = sksec->sid;
	} else
		sid = SECINITSID_KERNEL;
	if (selinux_netlbl_skbuff_setsid(skb, family, sid) != 0)
		return NF_DROP;

	return NF_ACCEPT;
}

static unsigned int selinux_ipv4_output(unsigned int hooknum,
					struct sk_buff *skb,
					const struct net_device *in,
					const struct net_device *out,
					int (*okfn)(struct sk_buff *))
{
	return selinux_ip_output(skb, PF_INET);
}

static unsigned int selinux_ip_postroute_compat(struct sk_buff *skb,
						int ifindex,
						u16 family)
{
	struct sock *sk = skb->sk;
	struct sk_security_struct *sksec;
	struct common_audit_data ad;
	struct selinux_audit_data sad = {0,};
	struct lsm_network_audit net = {0,};
	char *addrp;
	u8 proto;

	if (sk == NULL)
		return NF_ACCEPT;
	sksec = sk->sk_security;

	COMMON_AUDIT_DATA_INIT(&ad, NET);
	ad.selinux_audit_data = &sad;
	ad.u.net = &net;
	ad.u.net->netif = ifindex;
	ad.u.net->family = family;
	if (selinux_parse_skb(skb, &ad, &addrp, 0, &proto))
		return NF_DROP;

	if (selinux_secmark_enabled())
		if (avc_has_perm(sksec->sid, skb->secmark,
				 SECCLASS_PACKET, PACKET__SEND, &ad))
			return NF_DROP_ERR(-ECONNREFUSED);

	if (selinux_xfrm_postroute_last(sksec->sid, skb, &ad, proto))
		return NF_DROP_ERR(-ECONNREFUSED);

	return NF_ACCEPT;
}

static unsigned int selinux_ip_postroute(struct sk_buff *skb, int ifindex,
					 u16 family)
{
	u32 secmark_perm;
	u32 peer_sid;
	struct sock *sk;
	struct common_audit_data ad;
	struct selinux_audit_data sad = {0,};
	struct lsm_network_audit net = {0,};
	char *addrp;
	u8 secmark_active;
	u8 peerlbl_active;

	/* If any sort of compatibility mode is enabled then handoff processing
	 * to the selinux_ip_postroute_compat() function to deal with the
	 * special handling.  We do this in an attempt to keep this function
	 * as fast and as clean as possible. */
	if (!selinux_policycap_netpeer)
		return selinux_ip_postroute_compat(skb, ifindex, family);

	secmark_active = selinux_secmark_enabled();
	peerlbl_active = netlbl_enabled() || selinux_xfrm_enabled();
	if (!secmark_active && !peerlbl_active)
		return NF_ACCEPT;

	sk = skb->sk;

#ifdef CONFIG_XFRM
	/* If skb->dst->xfrm is non-NULL then the packet is undergoing an IPsec
	 * packet transformation so allow the packet to pass without any checks
	 * since we'll have another chance to perform access control checks
	 * when the packet is on it's final way out.
	 * NOTE: there appear to be some IPv6 multicast cases where skb->dst
	 *       is NULL, in this case go ahead and apply access control.
	 *       is NULL, in this case go ahead and apply access control.
	 * NOTE: if this is a local socket (skb->sk != NULL) that is in the
	 *       TCP listening state we cannot wait until the XFRM processing
	 *       is done as we will miss out on the SA label if we do;
	 *       unfortunately, this means more work, but it is only once per
	 *       connection. */
	if (skb_dst(skb) != NULL && skb_dst(skb)->xfrm != NULL &&
	    !(sk != NULL && sk->sk_state == TCP_LISTEN))
		return NF_ACCEPT;
#endif

	if (sk == NULL) {
		/* Without an associated socket the packet is either coming
		 * from the kernel or it is being forwarded; check the packet
		 * to determine which and if the packet is being forwarded
		 * query the packet directly to determine the security label. */
		if (skb->skb_iif) {
			secmark_perm = PACKET__FORWARD_OUT;
			if (selinux_skb_peerlbl_sid(skb, family, &peer_sid))
				return NF_DROP;
		} else {
			secmark_perm = PACKET__SEND;
			peer_sid = SECINITSID_KERNEL;
		}
	} else if (sk->sk_state == TCP_LISTEN) {
		/* Locally generated packet but the associated socket is in the
		 * listening state which means this is a SYN-ACK packet.  In
		 * this particular case the correct security label is assigned
		 * to the connection/request_sock but unfortunately we can't
		 * query the request_sock as it isn't queued on the parent
		 * socket until after the SYN-ACK packet is sent; the only
		 * viable choice is to regenerate the label like we do in
		 * selinux_inet_conn_request().  See also selinux_ip_output()
		 * for similar problems. */
		u32 skb_sid;
		struct sk_security_struct *sksec = sk->sk_security;
		if (selinux_skb_peerlbl_sid(skb, family, &skb_sid))
			return NF_DROP;
		/* At this point, if the returned skb peerlbl is SECSID_NULL
		 * and the packet has been through at least one XFRM
		 * transformation then we must be dealing with the "final"
		 * form of labeled IPsec packet; since we've already applied
		 * all of our access controls on this packet we can safely
		 * pass the packet. */
		if (skb_sid == SECSID_NULL) {
			switch (family) {
			case PF_INET:
				if (IPCB(skb)->flags & IPSKB_XFRM_TRANSFORMED)
					return NF_ACCEPT;
				break;
			case PF_INET6:
				if (IP6CB(skb)->flags & IP6SKB_XFRM_TRANSFORMED)
					return NF_ACCEPT;
			default:
				return NF_DROP_ERR(-ECONNREFUSED);
			}
		}
		if (selinux_conn_sid(sksec->sid, skb_sid, &peer_sid))
			return NF_DROP;
		secmark_perm = PACKET__SEND;
	} else {
		/* Locally generated packet, fetch the security label from the
		 * associated socket. */
		struct sk_security_struct *sksec = sk->sk_security;
		peer_sid = sksec->sid;
		secmark_perm = PACKET__SEND;
	}

	COMMON_AUDIT_DATA_INIT(&ad, NET);
	ad.selinux_audit_data = &sad;
	ad.u.net = &net;
	ad.u.net->netif = ifindex;
	ad.u.net->family = family;
	if (selinux_parse_skb(skb, &ad, &addrp, 0, NULL))
		return NF_DROP;

	if (secmark_active)
		if (avc_has_perm(peer_sid, skb->secmark,
				 SECCLASS_PACKET, secmark_perm, &ad))
			return NF_DROP_ERR(-ECONNREFUSED);

	if (peerlbl_active) {
		u32 if_sid;
		u32 node_sid;

		if (sel_netif_sid(ifindex, &if_sid))
			return NF_DROP;
		if (avc_has_perm(peer_sid, if_sid,
				 SECCLASS_NETIF, NETIF__EGRESS, &ad))
			return NF_DROP_ERR(-ECONNREFUSED);

		if (sel_netnode_sid(addrp, family, &node_sid))
			return NF_DROP;
		if (avc_has_perm(peer_sid, node_sid,
				 SECCLASS_NODE, NODE__SENDTO, &ad))
			return NF_DROP_ERR(-ECONNREFUSED);
	}

	return NF_ACCEPT;
}

static unsigned int selinux_ipv4_postroute(unsigned int hooknum,
					   struct sk_buff *skb,
					   const struct net_device *in,
					   const struct net_device *out,
					   int (*okfn)(struct sk_buff *))
{
	return selinux_ip_postroute(skb, out->ifindex, PF_INET);
}

#if defined(CONFIG_IPV6) || defined(CONFIG_IPV6_MODULE)
static unsigned int selinux_ipv6_postroute(unsigned int hooknum,
					   struct sk_buff *skb,
					   const struct net_device *in,
					   const struct net_device *out,
					   int (*okfn)(struct sk_buff *))
{
	return selinux_ip_postroute(skb, out->ifindex, PF_INET6);
}
#endif	/* IPV6 */

#endif	/* CONFIG_NETFILTER */

static int selinux_netlink_send(struct sock *sk, struct sk_buff *skb)
{
	int err;

	err = cap_netlink_send(sk, skb);
	if (err)
		return err;

	return selinux_nlmsg_perm(sk, skb);
}

static int ipc_alloc_security(struct task_struct *task,
			      struct kern_ipc_perm *perm,
			      u16 sclass)
{
	struct ipc_security_struct *isec;
	u32 sid;

	isec = kzalloc(sizeof(struct ipc_security_struct), GFP_KERNEL);
	if (!isec)
		return -ENOMEM;

	sid = task_sid(task);
	isec->sclass = sclass;
	isec->sid = sid;
	perm->security = isec;

	return 0;
}

static void ipc_free_security(struct kern_ipc_perm *perm)
{
	struct ipc_security_struct *isec = perm->security;
	perm->security = NULL;
	kfree(isec);
}

static int msg_msg_alloc_security(struct msg_msg *msg)
{
	struct msg_security_struct *msec;

	msec = kzalloc(sizeof(struct msg_security_struct), GFP_KERNEL);
	if (!msec)
		return -ENOMEM;

	msec->sid = SECINITSID_UNLABELED;
	msg->security = msec;

	return 0;
}

static void msg_msg_free_security(struct msg_msg *msg)
{
	struct msg_security_struct *msec = msg->security;

	msg->security = NULL;
	kfree(msec);
}

static int ipc_has_perm(struct kern_ipc_perm *ipc_perms,
			u32 perms)
{
	struct ipc_security_struct *isec;
	struct common_audit_data ad;
	struct selinux_audit_data sad = {0,};
	u32 sid = current_sid();

	isec = ipc_perms->security;

	COMMON_AUDIT_DATA_INIT(&ad, IPC);
	ad.selinux_audit_data = &sad;
	ad.u.ipc_id = ipc_perms->key;

	return avc_has_perm(sid, isec->sid, isec->sclass, perms, &ad);
}

static int selinux_msg_msg_alloc_security(struct msg_msg *msg)
{
	return msg_msg_alloc_security(msg);
}

static void selinux_msg_msg_free_security(struct msg_msg *msg)
{
	msg_msg_free_security(msg);
}

/* message queue security operations */
static int selinux_msg_queue_alloc_security(struct msg_queue *msq)
{
	struct ipc_security_struct *isec;
	struct common_audit_data ad;
	struct selinux_audit_data sad = {0,};
	u32 sid = current_sid();
	int rc;

	rc = ipc_alloc_security(current, &msq->q_perm, SECCLASS_MSGQ);
	if (rc)
		return rc;

	isec = msq->q_perm.security;

	COMMON_AUDIT_DATA_INIT(&ad, IPC);
	ad.selinux_audit_data = &sad;
	ad.u.ipc_id = msq->q_perm.key;

	rc = avc_has_perm(sid, isec->sid, SECCLASS_MSGQ,
			  MSGQ__CREATE, &ad);
	if (rc) {
		ipc_free_security(&msq->q_perm);
		return rc;
	}
	return 0;
}

static void selinux_msg_queue_free_security(struct msg_queue *msq)
{
	ipc_free_security(&msq->q_perm);
}

static int selinux_msg_queue_associate(struct msg_queue *msq, int msqflg)
{
	struct ipc_security_struct *isec;
	struct common_audit_data ad;
	struct selinux_audit_data sad = {0,};
	u32 sid = current_sid();

	isec = msq->q_perm.security;

	COMMON_AUDIT_DATA_INIT(&ad, IPC);
	ad.selinux_audit_data = &sad;
	ad.u.ipc_id = msq->q_perm.key;

	return avc_has_perm(sid, isec->sid, SECCLASS_MSGQ,
			    MSGQ__ASSOCIATE, &ad);
}

static int selinux_msg_queue_msgctl(struct msg_queue *msq, int cmd)
{
	int err;
	int perms;

	switch (cmd) {
	case IPC_INFO:
	case MSG_INFO:
		/* No specific object, just general system-wide information. */
		return task_has_system(current, SYSTEM__IPC_INFO);
	case IPC_STAT:
	case MSG_STAT:
		perms = MSGQ__GETATTR | MSGQ__ASSOCIATE;
		break;
	case IPC_SET:
		perms = MSGQ__SETATTR;
		break;
	case IPC_RMID:
		perms = MSGQ__DESTROY;
		break;
	default:
		return 0;
	}

	err = ipc_has_perm(&msq->q_perm, perms);
	return err;
}

static int selinux_msg_queue_msgsnd(struct msg_queue *msq, struct msg_msg *msg, int msqflg)
{
	struct ipc_security_struct *isec;
	struct msg_security_struct *msec;
	struct common_audit_data ad;
	struct selinux_audit_data sad = {0,};
	u32 sid = current_sid();
	int rc;

	isec = msq->q_perm.security;
	msec = msg->security;

	/*
	 * First time through, need to assign label to the message
	 */
	if (msec->sid == SECINITSID_UNLABELED) {
		/*
		 * Compute new sid based on current process and
		 * message queue this message will be stored in
		 */
		rc = security_transition_sid(sid, isec->sid, SECCLASS_MSG,
					     NULL, &msec->sid);
		if (rc)
			return rc;
	}

	COMMON_AUDIT_DATA_INIT(&ad, IPC);
	ad.selinux_audit_data = &sad;
	ad.u.ipc_id = msq->q_perm.key;

	/* Can this process write to the queue? */
	rc = avc_has_perm(sid, isec->sid, SECCLASS_MSGQ,
			  MSGQ__WRITE, &ad);
	if (!rc)
		/* Can this process send the message */
		rc = avc_has_perm(sid, msec->sid, SECCLASS_MSG,
				  MSG__SEND, &ad);
	if (!rc)
		/* Can the message be put in the queue? */
		rc = avc_has_perm(msec->sid, isec->sid, SECCLASS_MSGQ,
				  MSGQ__ENQUEUE, &ad);

	return rc;
}

static int selinux_msg_queue_msgrcv(struct msg_queue *msq, struct msg_msg *msg,
				    struct task_struct *target,
				    long type, int mode)
{
	struct ipc_security_struct *isec;
	struct msg_security_struct *msec;
	struct common_audit_data ad;
	struct selinux_audit_data sad = {0,};
	u32 sid = task_sid(target);
	int rc;

	isec = msq->q_perm.security;
	msec = msg->security;

	COMMON_AUDIT_DATA_INIT(&ad, IPC);
	ad.selinux_audit_data = &sad;
	ad.u.ipc_id = msq->q_perm.key;

	rc = avc_has_perm(sid, isec->sid,
			  SECCLASS_MSGQ, MSGQ__READ, &ad);
	if (!rc)
		rc = avc_has_perm(sid, msec->sid,
				  SECCLASS_MSG, MSG__RECEIVE, &ad);
	return rc;
}

/* Shared Memory security operations */
static int selinux_shm_alloc_security(struct shmid_kernel *shp)
{
	struct ipc_security_struct *isec;
	struct common_audit_data ad;
	struct selinux_audit_data sad = {0,};
	u32 sid = current_sid();
	int rc;

	rc = ipc_alloc_security(current, &shp->shm_perm, SECCLASS_SHM);
	if (rc)
		return rc;

	isec = shp->shm_perm.security;

	COMMON_AUDIT_DATA_INIT(&ad, IPC);
	ad.selinux_audit_data = &sad;
	ad.u.ipc_id = shp->shm_perm.key;

	rc = avc_has_perm(sid, isec->sid, SECCLASS_SHM,
			  SHM__CREATE, &ad);
	if (rc) {
		ipc_free_security(&shp->shm_perm);
		return rc;
	}
	return 0;
}

static void selinux_shm_free_security(struct shmid_kernel *shp)
{
	ipc_free_security(&shp->shm_perm);
}

static int selinux_shm_associate(struct shmid_kernel *shp, int shmflg)
{
	struct ipc_security_struct *isec;
	struct common_audit_data ad;
	struct selinux_audit_data sad = {0,};
	u32 sid = current_sid();

	isec = shp->shm_perm.security;

	COMMON_AUDIT_DATA_INIT(&ad, IPC);
	ad.selinux_audit_data = &sad;
	ad.u.ipc_id = shp->shm_perm.key;

	return avc_has_perm(sid, isec->sid, SECCLASS_SHM,
			    SHM__ASSOCIATE, &ad);
}

/* Note, at this point, shp is locked down */
static int selinux_shm_shmctl(struct shmid_kernel *shp, int cmd)
{
	int perms;
	int err;

	switch (cmd) {
	case IPC_INFO:
	case SHM_INFO:
		/* No specific object, just general system-wide information. */
		return task_has_system(current, SYSTEM__IPC_INFO);
	case IPC_STAT:
	case SHM_STAT:
		perms = SHM__GETATTR | SHM__ASSOCIATE;
		break;
	case IPC_SET:
		perms = SHM__SETATTR;
		break;
	case SHM_LOCK:
	case SHM_UNLOCK:
		perms = SHM__LOCK;
		break;
	case IPC_RMID:
		perms = SHM__DESTROY;
		break;
	default:
		return 0;
	}

	err = ipc_has_perm(&shp->shm_perm, perms);
	return err;
}

static int selinux_shm_shmat(struct shmid_kernel *shp,
			     char __user *shmaddr, int shmflg)
{
	u32 perms;

	if (shmflg & SHM_RDONLY)
		perms = SHM__READ;
	else
		perms = SHM__READ | SHM__WRITE;

	return ipc_has_perm(&shp->shm_perm, perms);
}

/* Semaphore security operations */
static int selinux_sem_alloc_security(struct sem_array *sma)
{
	struct ipc_security_struct *isec;
	struct common_audit_data ad;
	struct selinux_audit_data sad = {0,};
	u32 sid = current_sid();
	int rc;

	rc = ipc_alloc_security(current, &sma->sem_perm, SECCLASS_SEM);
	if (rc)
		return rc;

	isec = sma->sem_perm.security;

	COMMON_AUDIT_DATA_INIT(&ad, IPC);
	ad.selinux_audit_data = &sad;
	ad.u.ipc_id = sma->sem_perm.key;

	rc = avc_has_perm(sid, isec->sid, SECCLASS_SEM,
			  SEM__CREATE, &ad);
	if (rc) {
		ipc_free_security(&sma->sem_perm);
		return rc;
	}
	return 0;
}

static void selinux_sem_free_security(struct sem_array *sma)
{
	ipc_free_security(&sma->sem_perm);
}

static int selinux_sem_associate(struct sem_array *sma, int semflg)
{
	struct ipc_security_struct *isec;
	struct common_audit_data ad;
	struct selinux_audit_data sad = {0,};
	u32 sid = current_sid();

	isec = sma->sem_perm.security;

	COMMON_AUDIT_DATA_INIT(&ad, IPC);
	ad.selinux_audit_data = &sad;
	ad.u.ipc_id = sma->sem_perm.key;

	return avc_has_perm(sid, isec->sid, SECCLASS_SEM,
			    SEM__ASSOCIATE, &ad);
}

/* Note, at this point, sma is locked down */
static int selinux_sem_semctl(struct sem_array *sma, int cmd)
{
	int err;
	u32 perms;

	switch (cmd) {
	case IPC_INFO:
	case SEM_INFO:
		/* No specific object, just general system-wide information. */
		return task_has_system(current, SYSTEM__IPC_INFO);
	case GETPID:
	case GETNCNT:
	case GETZCNT:
		perms = SEM__GETATTR;
		break;
	case GETVAL:
	case GETALL:
		perms = SEM__READ;
		break;
	case SETVAL:
	case SETALL:
		perms = SEM__WRITE;
		break;
	case IPC_RMID:
		perms = SEM__DESTROY;
		break;
	case IPC_SET:
		perms = SEM__SETATTR;
		break;
	case IPC_STAT:
	case SEM_STAT:
		perms = SEM__GETATTR | SEM__ASSOCIATE;
		break;
	default:
		return 0;
	}

	err = ipc_has_perm(&sma->sem_perm, perms);
	return err;
}

static int selinux_sem_semop(struct sem_array *sma,
			     struct sembuf *sops, unsigned nsops, int alter)
{
	u32 perms;

	if (alter)
		perms = SEM__READ | SEM__WRITE;
	else
		perms = SEM__READ;

	return ipc_has_perm(&sma->sem_perm, perms);
}

static int selinux_ipc_permission(struct kern_ipc_perm *ipcp, short flag)
{
	u32 av = 0;

	av = 0;
	if (flag & S_IRUGO)
		av |= IPC__UNIX_READ;
	if (flag & S_IWUGO)
		av |= IPC__UNIX_WRITE;

	if (av == 0)
		return 0;

	return ipc_has_perm(ipcp, av);
}

static void selinux_ipc_getsecid(struct kern_ipc_perm *ipcp, u32 *secid)
{
	struct ipc_security_struct *isec = ipcp->security;
	*secid = isec->sid;
}

static void selinux_d_instantiate(struct dentry *dentry, struct inode *inode)
{
	if (inode)
		inode_doinit_with_dentry(inode, dentry);
}

static int selinux_getprocattr(struct task_struct *p,
			       char *name, char **value)
{
	const struct task_security_struct *__tsec;
	u32 sid;
	int error;
	unsigned len;

	if (current != p) {
		error = current_has_perm(p, PROCESS__GETATTR);
		if (error)
			return error;
	}

	rcu_read_lock();
	__tsec = __task_cred(p)->security;

	if (!strcmp(name, "current"))
		sid = __tsec->sid;
	else if (!strcmp(name, "prev"))
		sid = __tsec->osid;
	else if (!strcmp(name, "exec"))
		sid = __tsec->exec_sid;
	else if (!strcmp(name, "fscreate"))
		sid = __tsec->create_sid;
	else if (!strcmp(name, "keycreate"))
		sid = __tsec->keycreate_sid;
	else if (!strcmp(name, "sockcreate"))
		sid = __tsec->sockcreate_sid;
	else
		goto invalid;
	rcu_read_unlock();

	if (!sid)
		return 0;

	error = security_sid_to_context(sid, value, &len);
	if (error)
		return error;
	return len;

invalid:
	rcu_read_unlock();
	return -EINVAL;
}

static int selinux_setprocattr(struct task_struct *p,
			       char *name, void *value, size_t size)
{
	struct task_security_struct *tsec;
	struct task_struct *tracer;
	struct cred *new;
	u32 sid = 0, ptsid;
	int error;
	char *str = value;

	if (current != p) {
		/* SELinux only allows a process to change its own
		   security attributes. */
		return -EACCES;
	}

	/*
	 * Basic control over ability to set these attributes at all.
	 * current == p, but we'll pass them separately in case the
	 * above restriction is ever removed.
	 */
	if (!strcmp(name, "exec"))
		error = current_has_perm(p, PROCESS__SETEXEC);
	else if (!strcmp(name, "fscreate"))
		error = current_has_perm(p, PROCESS__SETFSCREATE);
	else if (!strcmp(name, "keycreate"))
		error = current_has_perm(p, PROCESS__SETKEYCREATE);
	else if (!strcmp(name, "sockcreate"))
		error = current_has_perm(p, PROCESS__SETSOCKCREATE);
	else if (!strcmp(name, "current"))
		error = current_has_perm(p, PROCESS__SETCURRENT);
	else
		error = -EINVAL;
	if (error)
		return error;

	/* Obtain a SID for the context, if one was specified. */
	if (size && str[1] && str[1] != '\n') {
		if (str[size-1] == '\n') {
			str[size-1] = 0;
			size--;
		}
		error = security_context_to_sid(value, size, &sid);
		if (error == -EINVAL && !strcmp(name, "fscreate")) {
			if (!capable(CAP_MAC_ADMIN))
				return error;
			error = security_context_to_sid_force(value, size,
							      &sid);
		}
		if (error)
			return error;
	}

	new = prepare_creds();
	if (!new)
		return -ENOMEM;

	/* Permission checking based on the specified context is
	   performed during the actual operation (execve,
	   open/mkdir/...), when we know the full context of the
	   operation.  See selinux_bprm_set_creds for the execve
	   checks and may_create for the file creation checks. The
	   operation will then fail if the context is not permitted. */
	tsec = new->security;
	if (!strcmp(name, "exec")) {
		tsec->exec_sid = sid;
	} else if (!strcmp(name, "fscreate")) {
		tsec->create_sid = sid;
	} else if (!strcmp(name, "keycreate")) {
		error = may_create_key(sid, p);
		if (error)
			goto abort_change;
		tsec->keycreate_sid = sid;
	} else if (!strcmp(name, "sockcreate")) {
		tsec->sockcreate_sid = sid;
	} else if (!strcmp(name, "current")) {
		error = -EINVAL;
		if (sid == 0)
			goto abort_change;

		/* Only allow single threaded processes to change context */
		error = -EPERM;
		if (!current_is_single_threaded()) {
			error = security_bounded_transition(tsec->sid, sid);
			if (error)
				goto abort_change;
		}

		/* Check permissions for the transition. */
		error = avc_has_perm(tsec->sid, sid, SECCLASS_PROCESS,
				     PROCESS__DYNTRANSITION, NULL);
		if (error)
			goto abort_change;

		/* Check for ptracing, and update the task SID if ok.
		   Otherwise, leave SID unchanged and fail. */
		ptsid = 0;
		rcu_read_lock();
		tracer = ptrace_parent(p);
		if (tracer)
			ptsid = task_sid(tracer);
		rcu_read_unlock();

		if (tracer) {
			error = avc_has_perm(ptsid, sid, SECCLASS_PROCESS,
					     PROCESS__PTRACE, NULL);
			if (error)
				goto abort_change;
		}

		tsec->sid = sid;
	} else {
		error = -EINVAL;
		goto abort_change;
	}

	commit_creds(new);
	return size;

abort_change:
	abort_creds(new);
	return error;
}

static int selinux_secid_to_secctx(u32 secid, char **secdata, u32 *seclen)
{
	return security_sid_to_context(secid, secdata, seclen);
}

static int selinux_secctx_to_secid(const char *secdata, u32 seclen, u32 *secid)
{
	return security_context_to_sid(secdata, seclen, secid);
}

static void selinux_release_secctx(char *secdata, u32 seclen)
{
	kfree(secdata);
}

/*
 *	called with inode->i_mutex locked
 */
static int selinux_inode_notifysecctx(struct inode *inode, void *ctx, u32 ctxlen)
{
	return selinux_inode_setsecurity(inode, XATTR_SELINUX_SUFFIX, ctx, ctxlen, 0);
}

/*
 *	called with inode->i_mutex locked
 */
static int selinux_inode_setsecctx(struct dentry *dentry, void *ctx, u32 ctxlen)
{
	return __vfs_setxattr_noperm(dentry, XATTR_NAME_SELINUX, ctx, ctxlen, 0);
}

static int selinux_inode_getsecctx(struct inode *inode, void **ctx, u32 *ctxlen)
{
	int len = 0;
	len = selinux_inode_getsecurity(inode, XATTR_SELINUX_SUFFIX,
						ctx, true);
	if (len < 0)
		return len;
	*ctxlen = len;
	return 0;
}
#ifdef CONFIG_KEYS

static int selinux_key_alloc(struct key *k, const struct cred *cred,
			     unsigned long flags)
{
	const struct task_security_struct *tsec;
	struct key_security_struct *ksec;

	ksec = kzalloc(sizeof(struct key_security_struct), GFP_KERNEL);
	if (!ksec)
		return -ENOMEM;

	tsec = cred->security;
	if (tsec->keycreate_sid)
		ksec->sid = tsec->keycreate_sid;
	else
		ksec->sid = tsec->sid;

	k->security = ksec;
	return 0;
}

static void selinux_key_free(struct key *k)
{
	struct key_security_struct *ksec = k->security;

	k->security = NULL;
	kfree(ksec);
}

static int selinux_key_permission(key_ref_t key_ref,
				  const struct cred *cred,
				  key_perm_t perm)
{
	struct key *key;
	struct key_security_struct *ksec;
	u32 sid;

	/* if no specific permissions are requested, we skip the
	   permission check. No serious, additional covert channels
	   appear to be created. */
	if (perm == 0)
		return 0;

	sid = cred_sid(cred);

	key = key_ref_to_ptr(key_ref);
	ksec = key->security;

	return avc_has_perm(sid, ksec->sid, SECCLASS_KEY, perm, NULL);
}

static int selinux_key_getsecurity(struct key *key, char **_buffer)
{
	struct key_security_struct *ksec = key->security;
	char *context = NULL;
	unsigned len;
	int rc;

	rc = security_sid_to_context(ksec->sid, &context, &len);
	if (!rc)
		rc = len;
	*_buffer = context;
	return rc;
}

#endif

static struct security_operations selinux_ops = {
	.name =				"selinux",

	.binder_set_context_mgr =	selinux_binder_set_context_mgr,
	.binder_transaction =		selinux_binder_transaction,
	.binder_transfer_binder =	selinux_binder_transfer_binder,
	.binder_transfer_file =		selinux_binder_transfer_file,

	.ptrace_access_check =		selinux_ptrace_access_check,
	.ptrace_traceme =		selinux_ptrace_traceme,
	.capget =			selinux_capget,
	.capset =			selinux_capset,
	.capable =			selinux_capable,
	.quotactl =			selinux_quotactl,
	.quota_on =			selinux_quota_on,
	.syslog =			selinux_syslog,
	.vm_enough_memory =		selinux_vm_enough_memory,

	.netlink_send =			selinux_netlink_send,

	.bprm_set_creds =		selinux_bprm_set_creds,
	.bprm_committing_creds =	selinux_bprm_committing_creds,
	.bprm_committed_creds =		selinux_bprm_committed_creds,
	.bprm_secureexec =		selinux_bprm_secureexec,

	.sb_alloc_security =		selinux_sb_alloc_security,
	.sb_free_security =		selinux_sb_free_security,
	.sb_copy_data =			selinux_sb_copy_data,
	.sb_remount =			selinux_sb_remount,
	.sb_kern_mount =		selinux_sb_kern_mount,
	.sb_show_options =		selinux_sb_show_options,
	.sb_statfs =			selinux_sb_statfs,
	.sb_mount =			selinux_mount,
	.sb_umount =			selinux_umount,
	.sb_set_mnt_opts =		selinux_set_mnt_opts,
	.sb_clone_mnt_opts =		selinux_sb_clone_mnt_opts,
	.sb_parse_opts_str = 		selinux_parse_opts_str,


	.inode_alloc_security =		selinux_inode_alloc_security,
	.inode_free_security =		selinux_inode_free_security,
	.inode_init_security =		selinux_inode_init_security,
	.inode_create =			selinux_inode_create,
	.inode_link =			selinux_inode_link,
	.inode_unlink =			selinux_inode_unlink,
	.inode_symlink =		selinux_inode_symlink,
	.inode_mkdir =			selinux_inode_mkdir,
	.inode_rmdir =			selinux_inode_rmdir,
	.inode_mknod =			selinux_inode_mknod,
	.inode_rename =			selinux_inode_rename,
	.inode_readlink =		selinux_inode_readlink,
	.inode_follow_link =		selinux_inode_follow_link,
	.inode_permission =		selinux_inode_permission,
	.inode_setattr =		selinux_inode_setattr,
	.inode_getattr =		selinux_inode_getattr,
	.inode_setxattr =		selinux_inode_setxattr,
	.inode_post_setxattr =		selinux_inode_post_setxattr,
	.inode_getxattr =		selinux_inode_getxattr,
	.inode_listxattr =		selinux_inode_listxattr,
	.inode_removexattr =		selinux_inode_removexattr,
	.inode_getsecurity =		selinux_inode_getsecurity,
	.inode_setsecurity =		selinux_inode_setsecurity,
	.inode_listsecurity =		selinux_inode_listsecurity,
	.inode_getsecid =		selinux_inode_getsecid,

	.file_permission =		selinux_file_permission,
	.file_alloc_security =		selinux_file_alloc_security,
	.file_free_security =		selinux_file_free_security,
	.file_ioctl =			selinux_file_ioctl,
	.file_mmap =			selinux_file_mmap,
	.file_mprotect =		selinux_file_mprotect,
	.file_lock =			selinux_file_lock,
	.file_fcntl =			selinux_file_fcntl,
	.file_set_fowner =		selinux_file_set_fowner,
	.file_send_sigiotask =		selinux_file_send_sigiotask,
	.file_receive =			selinux_file_receive,

	.dentry_open =			selinux_dentry_open,

	.task_create =			selinux_task_create,
	.cred_alloc_blank =		selinux_cred_alloc_blank,
	.cred_free =			selinux_cred_free,
	.cred_prepare =			selinux_cred_prepare,
	.cred_transfer =		selinux_cred_transfer,
	.kernel_act_as =		selinux_kernel_act_as,
	.kernel_create_files_as =	selinux_kernel_create_files_as,
	.kernel_module_request =	selinux_kernel_module_request,
	.task_setpgid =			selinux_task_setpgid,
	.task_getpgid =			selinux_task_getpgid,
	.task_getsid =			selinux_task_getsid,
	.task_getsecid =		selinux_task_getsecid,
	.task_setnice =			selinux_task_setnice,
	.task_setioprio =		selinux_task_setioprio,
	.task_getioprio =		selinux_task_getioprio,
	.task_setrlimit =		selinux_task_setrlimit,
	.task_setscheduler =		selinux_task_setscheduler,
	.task_getscheduler =		selinux_task_getscheduler,
	.task_movememory =		selinux_task_movememory,
	.task_kill =			selinux_task_kill,
	.task_wait =			selinux_task_wait,
	.task_to_inode =		selinux_task_to_inode,

	.ipc_permission =		selinux_ipc_permission,
	.ipc_getsecid =			selinux_ipc_getsecid,

	.msg_msg_alloc_security =	selinux_msg_msg_alloc_security,
	.msg_msg_free_security =	selinux_msg_msg_free_security,

	.msg_queue_alloc_security =	selinux_msg_queue_alloc_security,
	.msg_queue_free_security =	selinux_msg_queue_free_security,
	.msg_queue_associate =		selinux_msg_queue_associate,
	.msg_queue_msgctl =		selinux_msg_queue_msgctl,
	.msg_queue_msgsnd =		selinux_msg_queue_msgsnd,
	.msg_queue_msgrcv =		selinux_msg_queue_msgrcv,

	.shm_alloc_security =		selinux_shm_alloc_security,
	.shm_free_security =		selinux_shm_free_security,
	.shm_associate =		selinux_shm_associate,
	.shm_shmctl =			selinux_shm_shmctl,
	.shm_shmat =			selinux_shm_shmat,

	.sem_alloc_security =		selinux_sem_alloc_security,
	.sem_free_security =		selinux_sem_free_security,
	.sem_associate =		selinux_sem_associate,
	.sem_semctl =			selinux_sem_semctl,
	.sem_semop =			selinux_sem_semop,

	.d_instantiate =		selinux_d_instantiate,

	.getprocattr =			selinux_getprocattr,
	.setprocattr =			selinux_setprocattr,

	.secid_to_secctx =		selinux_secid_to_secctx,
	.secctx_to_secid =		selinux_secctx_to_secid,
	.release_secctx =		selinux_release_secctx,
	.inode_notifysecctx =		selinux_inode_notifysecctx,
	.inode_setsecctx =		selinux_inode_setsecctx,
	.inode_getsecctx =		selinux_inode_getsecctx,

	.unix_stream_connect =		selinux_socket_unix_stream_connect,
	.unix_may_send =		selinux_socket_unix_may_send,

	.socket_create =		selinux_socket_create,
	.socket_post_create =		selinux_socket_post_create,
	.socket_bind =			selinux_socket_bind,
	.socket_connect =		selinux_socket_connect,
	.socket_listen =		selinux_socket_listen,
	.socket_accept =		selinux_socket_accept,
	.socket_sendmsg =		selinux_socket_sendmsg,
	.socket_recvmsg =		selinux_socket_recvmsg,
	.socket_getsockname =		selinux_socket_getsockname,
	.socket_getpeername =		selinux_socket_getpeername,
	.socket_getsockopt =		selinux_socket_getsockopt,
	.socket_setsockopt =		selinux_socket_setsockopt,
	.socket_shutdown =		selinux_socket_shutdown,
	.socket_sock_rcv_skb =		selinux_socket_sock_rcv_skb,
	.socket_getpeersec_stream =	selinux_socket_getpeersec_stream,
	.socket_getpeersec_dgram =	selinux_socket_getpeersec_dgram,
	.sk_alloc_security =		selinux_sk_alloc_security,
	.sk_free_security =		selinux_sk_free_security,
	.sk_clone_security =		selinux_sk_clone_security,
	.sk_getsecid =			selinux_sk_getsecid,
	.sock_graft =			selinux_sock_graft,
	.inet_conn_request =		selinux_inet_conn_request,
	.inet_csk_clone =		selinux_inet_csk_clone,
	.inet_conn_established =	selinux_inet_conn_established,
	.secmark_relabel_packet =	selinux_secmark_relabel_packet,
	.secmark_refcount_inc =		selinux_secmark_refcount_inc,
	.secmark_refcount_dec =		selinux_secmark_refcount_dec,
	.req_classify_flow =		selinux_req_classify_flow,
	.tun_dev_create =		selinux_tun_dev_create,
	.tun_dev_post_create = 		selinux_tun_dev_post_create,
	.tun_dev_attach =		selinux_tun_dev_attach,

#ifdef CONFIG_SECURITY_NETWORK_XFRM
	.xfrm_policy_alloc_security =	selinux_xfrm_policy_alloc,
	.xfrm_policy_clone_security =	selinux_xfrm_policy_clone,
	.xfrm_policy_free_security =	selinux_xfrm_policy_free,
	.xfrm_policy_delete_security =	selinux_xfrm_policy_delete,
	.xfrm_state_alloc_security =	selinux_xfrm_state_alloc,
	.xfrm_state_free_security =	selinux_xfrm_state_free,
	.xfrm_state_delete_security =	selinux_xfrm_state_delete,
	.xfrm_policy_lookup =		selinux_xfrm_policy_lookup,
	.xfrm_state_pol_flow_match =	selinux_xfrm_state_pol_flow_match,
	.xfrm_decode_session =		selinux_xfrm_decode_session,
#endif

#ifdef CONFIG_KEYS
	.key_alloc =			selinux_key_alloc,
	.key_free =			selinux_key_free,
	.key_permission =		selinux_key_permission,
	.key_getsecurity =		selinux_key_getsecurity,
#endif

#ifdef CONFIG_AUDIT
	.audit_rule_init =		selinux_audit_rule_init,
	.audit_rule_known =		selinux_audit_rule_known,
	.audit_rule_match =		selinux_audit_rule_match,
	.audit_rule_free =		selinux_audit_rule_free,
#endif
};

static __init int selinux_init(void)
{
	if (!security_module_enable(&selinux_ops)) {
#ifdef CONFIG_ALWAYS_ENFORCE
		selinux_enabled = 1;
#else
		selinux_enabled = 0;
#endif
		return 0;
	}

	if (!selinux_enabled) {
		printk(KERN_INFO "SELinux:  Disabled at boot.\n");
		return 0;
	}

	printk(KERN_INFO "SELinux:  Initializing.\n");

	/* Set the security state for the initial task. */
	cred_init_security();

	default_noexec = !(VM_DATA_DEFAULT_FLAGS & VM_EXEC);

	sel_inode_cache = kmem_cache_create("selinux_inode_security",
					    sizeof(struct inode_security_struct),
					    0, SLAB_PANIC, NULL);
	avc_init();

	if (register_security(&selinux_ops))
		panic("SELinux: Unable to register with kernel.\n");
#ifdef CONFIG_ALWAYS_ENFORCE
	selinux_enforcing = 1;
#endif
	if (selinux_enforcing)
		printk(KERN_DEBUG "SELinux:  Starting in enforcing mode\n");
	else
		printk(KERN_DEBUG "SELinux:  Starting in permissive mode\n");

	return 0;
}

static void delayed_superblock_init(struct super_block *sb, void *unused)
{
	superblock_doinit(sb, NULL);
}

void selinux_complete_init(void)
{
	printk(KERN_DEBUG "SELinux:  Completing initialization.\n");

	/* Set up any superblocks initialized prior to the policy load. */
	printk(KERN_DEBUG "SELinux:  Setting up existing superblocks.\n");
	iterate_supers(delayed_superblock_init, NULL);
}

/* SELinux requires early initialization in order to label
   all processes and objects when they are created. */
security_initcall(selinux_init);

#if defined(CONFIG_NETFILTER)

static struct nf_hook_ops selinux_ipv4_ops[] = {
	{
		.hook =		selinux_ipv4_postroute,
		.owner =	THIS_MODULE,
		.pf =		PF_INET,
		.hooknum =	NF_INET_POST_ROUTING,
		.priority =	NF_IP_PRI_SELINUX_LAST,
	},
	{
		.hook =		selinux_ipv4_forward,
		.owner =	THIS_MODULE,
		.pf =		PF_INET,
		.hooknum =	NF_INET_FORWARD,
		.priority =	NF_IP_PRI_SELINUX_FIRST,
	},
	{
		.hook =		selinux_ipv4_output,
		.owner =	THIS_MODULE,
		.pf =		PF_INET,
		.hooknum =	NF_INET_LOCAL_OUT,
		.priority =	NF_IP_PRI_SELINUX_FIRST,
	}
};

#if defined(CONFIG_IPV6) || defined(CONFIG_IPV6_MODULE)

static struct nf_hook_ops selinux_ipv6_ops[] = {
	{
		.hook =		selinux_ipv6_postroute,
		.owner =	THIS_MODULE,
		.pf =		PF_INET6,
		.hooknum =	NF_INET_POST_ROUTING,
		.priority =	NF_IP6_PRI_SELINUX_LAST,
	},
	{
		.hook =		selinux_ipv6_forward,
		.owner =	THIS_MODULE,
		.pf =		PF_INET6,
		.hooknum =	NF_INET_FORWARD,
		.priority =	NF_IP6_PRI_SELINUX_FIRST,
	}
};

#endif	/* IPV6 */

static int __init selinux_nf_ip_init(void)
{
	int err = 0;
#ifdef CONFIG_ALWAYS_ENFORCE
	selinux_enabled = 1;
#endif
	if (!selinux_enabled)
		goto out;

	printk(KERN_DEBUG "SELinux:  Registering netfilter hooks\n");

	err = nf_register_hooks(selinux_ipv4_ops, ARRAY_SIZE(selinux_ipv4_ops));
	if (err)
		panic("SELinux: nf_register_hooks for IPv4: error %d\n", err);

#if defined(CONFIG_IPV6) || defined(CONFIG_IPV6_MODULE)
	err = nf_register_hooks(selinux_ipv6_ops, ARRAY_SIZE(selinux_ipv6_ops));
	if (err)
		panic("SELinux: nf_register_hooks for IPv6: error %d\n", err);
#endif	/* IPV6 */

out:
	return err;
}

__initcall(selinux_nf_ip_init);

#ifdef CONFIG_SECURITY_SELINUX_DISABLE
static void selinux_nf_ip_exit(void)
{
	printk(KERN_DEBUG "SELinux:  Unregistering netfilter hooks\n");

	nf_unregister_hooks(selinux_ipv4_ops, ARRAY_SIZE(selinux_ipv4_ops));
#if defined(CONFIG_IPV6) || defined(CONFIG_IPV6_MODULE)
	nf_unregister_hooks(selinux_ipv6_ops, ARRAY_SIZE(selinux_ipv6_ops));
#endif	/* IPV6 */
}
#endif

#else /* CONFIG_NETFILTER */

#ifdef CONFIG_SECURITY_SELINUX_DISABLE
#define selinux_nf_ip_exit()
#endif

#endif /* CONFIG_NETFILTER */

#ifdef CONFIG_SECURITY_SELINUX_DISABLE
static int selinux_disabled;

int selinux_disable(void)
{
	if (ss_initialized) {
		/* Not permitted after initial policy load. */
		return -EINVAL;
	}

	if (selinux_disabled) {
		/* Only do this once. */
		return -EINVAL;
	}

	printk(KERN_INFO "SELinux:  Disabled at runtime.\n");

	selinux_disabled = 1;
	selinux_enabled = 0;

	reset_security_ops();

	/* Try to destroy the avc node cache */
	avc_disable();

	/* Unregister netfilter hooks. */
	selinux_nf_ip_exit();

	/* Unregister selinuxfs. */
	exit_sel_fs();

	return 0;
}
#endif<|MERGE_RESOLUTION|>--- conflicted
+++ resolved
@@ -1903,10 +1903,6 @@
 {
 	u32 fromsid = task_sid(from);
 	u32 tosid = task_sid(to);
-<<<<<<< HEAD
-
-=======
->>>>>>> f864ae50
 	return avc_has_perm(fromsid, tosid, SECCLASS_BINDER, BINDER__TRANSFER, NULL);
 }
 
@@ -1921,13 +1917,8 @@
 	int rc;
 
 	COMMON_AUDIT_DATA_INIT(&ad, PATH);
-<<<<<<< HEAD
-	ad.selinux_audit_data = &sad;
-	ad.u.path = file->f_path;
-=======
 	ad.u.path = file->f_path;
 	ad.selinux_audit_data = &sad;
->>>>>>> f864ae50
 
 	if (sid != fsec->sid) {
 		rc = avc_has_perm(sid, fsec->sid,
@@ -1937,11 +1928,7 @@
 		if (rc)
 			return rc;
 	}
-<<<<<<< HEAD
-	// Do not apply permission checks to private files.
-=======
-
->>>>>>> f864ae50
+
 	if (unlikely(IS_PRIVATE(inode)))
 		return 0;
 
