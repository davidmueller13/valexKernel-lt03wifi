--- conflicted
+++ resolved
@@ -102,10 +102,7 @@
 extern unsigned int core_pipe_limit;
 extern int pid_max;
 extern int min_free_kbytes;
-<<<<<<< HEAD
-=======
 extern int extra_free_kbytes;
->>>>>>> f864ae50
 extern int min_free_order_shift;
 extern int pid_max_min, pid_max_max;
 extern int sysctl_drop_caches;
@@ -1217,8 +1214,6 @@
 		.extra1		= &zero,
 	},
 	{
-<<<<<<< HEAD
-=======
 		.procname	= "extra_free_kbytes",
 		.data		= &extra_free_kbytes,
 		.maxlen		= sizeof(extra_free_kbytes),
@@ -1227,7 +1222,6 @@
 		.extra1		= &zero,
 	},
 	{
->>>>>>> f864ae50
 		.procname	= "min_free_order_shift",
 		.data		= &min_free_order_shift,
 		.maxlen		= sizeof(min_free_order_shift),
