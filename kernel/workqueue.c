--- conflicted
+++ resolved
@@ -42,8 +42,6 @@
 #include <linux/lockdep.h>
 #include <linux/idr.h>
 
-#include <mach/sec_debug.h>
-
 #include "workqueue_sched.h"
 
 enum {
@@ -1899,19 +1897,12 @@
 	lock_map_acquire_read(&cwq->wq->lockdep_map);
 	lock_map_acquire(&lockdep_map);
 	trace_workqueue_execute_start(work);
-<<<<<<< HEAD
-
-	sec_debug_work_log(worker, work, f, 1);
-
-	f(work);
-=======
+
 	worker->current_func(work);
->>>>>>> f571d16d
 	/*
 	 * While we must be careful to not use "work" after this, the trace
 	 * point will only record its address.
 	 */
-	sec_debug_work_log(worker, work, f, 2);
 	trace_workqueue_execute_end(work);
 	lock_map_release(&lockdep_map);
 	lock_map_release(&cwq->wq->lockdep_map);
