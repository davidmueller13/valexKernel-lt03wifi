--- conflicted
+++ resolved
@@ -289,11 +289,7 @@
 
 /*
  * A queue for waiters to do rmdir() cgroup. A tasks will sleep when
-<<<<<<< HEAD
- * cgroup->count == 0 && list_empty(&cgroup->children) && subsys has some
-=======
  * list_empty(&cgroup->children) && subsys has some
->>>>>>> f864ae50
  * reference to css->refcnt. In general, this refcnt is expected to goes down
  * to zero, soon.
  *
@@ -3983,21 +3979,6 @@
 	return !failed;
 }
 
-<<<<<<< HEAD
-/* checks if all of the css_sets attached to a cgroup have a refcount of 0.
- * Must be called with css_set_lock held */
-static int cgroup_css_sets_empty(struct cgroup *cgrp)
-{
-	struct cg_cgroup_link *link;
-
-	list_for_each_entry(link, &cgrp->css_sets, cgrp_link_list) {
-		struct css_set *cg = link->cg;
-		if (atomic_read(&cg->refcount) > 0)
-			return 0;
-	}
-
-	return 1;
-=======
 /* Checks if all of the css_sets attached to a cgroup have a refcount of 0. */
 static int cgroup_css_sets_empty(struct cgroup *cgrp)
 {
@@ -4015,7 +3996,6 @@
 	read_unlock(&css_set_lock);
 
 	return retval;
->>>>>>> f864ae50
 }
 
 static int cgroup_rmdir(struct inode *unused_dir, struct dentry *dentry)
