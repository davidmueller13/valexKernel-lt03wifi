/*
 * Alarmtimer interface
 *
 * This interface provides a timer which is similarto hrtimers,
 * but triggers a RTC alarm if the box is suspend.
 *
 * This interface is influenced by the Android RTC Alarm timer
 * interface.
 *
 * Copyright (C) 2010 IBM Corperation
 *
 * Author: John Stultz <john.stultz@linaro.org>
 *
 * This program is free software; you can redistribute it and/or modify
 * it under the terms of the GNU General Public License version 2 as
 * published by the Free Software Foundation.
 */
#include <linux/time.h>
#include <linux/hrtimer.h>
#include <linux/timerqueue.h>
#include <linux/rtc.h>
#include <linux/alarmtimer.h>
#include <linux/mutex.h>
#include <linux/platform_device.h>
#include <linux/posix-timers.h>
#include <linux/workqueue.h>
#include <linux/freezer.h>

/**
 * struct alarm_base - Alarm timer bases
 * @lock:		Lock for syncrhonized access to the base
 * @timerqueue:		Timerqueue head managing the list of events
 * @timer: 		hrtimer used to schedule events while running
 * @gettime:		Function to read the time correlating to the base
 * @base_clockid:	clockid for the base
 */
static struct alarm_base {
	spinlock_t		lock;
	struct timerqueue_head	timerqueue;
	ktime_t			(*gettime)(void);
	clockid_t		base_clockid;
} alarm_bases[ALARM_NUMTYPE];

/* freezer delta & lock used to handle clock_nanosleep triggered wakeups */
static ktime_t freezer_delta;
static DEFINE_SPINLOCK(freezer_delta_lock);

static struct wakeup_source *ws;

#ifdef CONFIG_RTC_CLASS
/* rtc timer and device for setting alarm wakeups at suspend */
static struct rtc_timer		rtctimer;
static struct rtc_device	*rtcdev;
static DEFINE_SPINLOCK(rtcdev_lock);

/**
 * alarmtimer_get_rtcdev - Return selected rtcdevice
 *
 * This function returns the rtc device to use for wakealarms.
 * If one has not already been chosen, it checks to see if a
 * functional rtc device is available.
 */
struct rtc_device *alarmtimer_get_rtcdev(void)
{
	unsigned long flags;
	struct rtc_device *ret;

	spin_lock_irqsave(&rtcdev_lock, flags);
	ret = rtcdev;
	spin_unlock_irqrestore(&rtcdev_lock, flags);

	return ret;
}


static int alarmtimer_rtc_add_device(struct device *dev,
				struct class_interface *class_intf)
{
	unsigned long flags;
	struct rtc_device *rtc = to_rtc_device(dev);

	if (rtcdev)
		return -EBUSY;

	if (!rtc->ops->set_alarm)
		return -1;
	if (!device_may_wakeup(rtc->dev.parent))
		return -1;

	spin_lock_irqsave(&rtcdev_lock, flags);
	if (!rtcdev) {
		rtcdev = rtc;
		/* hold a reference so it doesn't go away */
		get_device(dev);
	}
	spin_unlock_irqrestore(&rtcdev_lock, flags);
	return 0;
}

static inline void alarmtimer_rtc_timer_init(void)
{
	rtc_timer_init(&rtctimer, NULL, NULL);
}

static struct class_interface alarmtimer_rtc_interface = {
	.add_dev = &alarmtimer_rtc_add_device,
};

static int alarmtimer_rtc_interface_setup(void)
{
	alarmtimer_rtc_interface.class = rtc_class;
	return class_interface_register(&alarmtimer_rtc_interface);
}
static void alarmtimer_rtc_interface_remove(void)
{
	class_interface_unregister(&alarmtimer_rtc_interface);
}
#else
struct rtc_device *alarmtimer_get_rtcdev(void)
{
	return NULL;
}
#define rtcdev (NULL)
static inline int alarmtimer_rtc_interface_setup(void) { return 0; }
static inline void alarmtimer_rtc_interface_remove(void) { }
static inline void alarmtimer_rtc_timer_init(void) { }
#endif

/**
 * alarmtimer_enqueue - Adds an alarm timer to an alarm_base timerqueue
 * @base: pointer to the base where the timer is being run
 * @alarm: pointer to alarm being enqueued.
 *
 * Adds alarm to a alarm_base timerqueue
 *
 * Must hold base->lock when calling.
 */
static void alarmtimer_enqueue(struct alarm_base *base, struct alarm *alarm)
{
	if (alarm->state & ALARMTIMER_STATE_ENQUEUED)
		timerqueue_del(&base->timerqueue, &alarm->node);

	timerqueue_add(&base->timerqueue, &alarm->node);
	alarm->state |= ALARMTIMER_STATE_ENQUEUED;
}

/**
 * alarmtimer_dequeue - Removes an alarm timer from an alarm_base timerqueue
 * @base: pointer to the base where the timer is running
 * @alarm: pointer to alarm being removed
 *
 * Removes alarm to a alarm_base timerqueue
 *
 * Must hold base->lock when calling.
 */
static void alarmtimer_dequeue(struct alarm_base *base, struct alarm *alarm)
{
	if (!(alarm->state & ALARMTIMER_STATE_ENQUEUED))
		return;

	timerqueue_del(&base->timerqueue, &alarm->node);
	alarm->state &= ~ALARMTIMER_STATE_ENQUEUED;
}


/**
 * alarmtimer_fired - Handles alarm hrtimer being fired.
 * @timer: pointer to hrtimer being run
 *
 * When a alarm timer fires, this runs through the timerqueue to
 * see which alarms expired, and runs those. If there are more alarm
 * timers queued for the future, we set the hrtimer to fire when
 * when the next future alarm timer expires.
 */
static enum hrtimer_restart alarmtimer_fired(struct hrtimer *timer)
{
	struct alarm *alarm = container_of(timer, struct alarm, timer);
	struct alarm_base *base = &alarm_bases[alarm->type];
	unsigned long flags;
	int ret = HRTIMER_NORESTART;
	int restart = ALARMTIMER_NORESTART;

	spin_lock_irqsave(&base->lock, flags);
<<<<<<< HEAD
	alarmtimer_dequeue(base, alarm);
		spin_unlock_irqrestore(&base->lock, flags);

		if (alarm->function)
		restart = alarm->function(alarm, base->gettime());

	spin_lock_irqsave(&base->lock, flags);
		if (restart != ALARMTIMER_NORESTART) {
=======
	alarmtimer_remove(base, alarm);
	spin_unlock_irqrestore(&base->lock, flags);

	if (alarm->function)
		restart = alarm->function(alarm, base->gettime());

	spin_lock_irqsave(&base->lock, flags);
	if (restart != ALARMTIMER_NORESTART) {
>>>>>>> f864ae50
		hrtimer_set_expires(&alarm->timer, alarm->node.expires);
		alarmtimer_enqueue(base, alarm);
		ret = HRTIMER_RESTART;
	}
	spin_unlock_irqrestore(&base->lock, flags);

	return ret;

}

ktime_t alarm_expires_remaining(const struct alarm *alarm)
{
	struct alarm_base *base = &alarm_bases[alarm->type];
	return ktime_sub(alarm->node.expires, base->gettime());
}

#ifdef CONFIG_RTC_CLASS
/**
 * alarmtimer_suspend - Suspend time callback
 * @dev: unused
 * @state: unused
 *
 * When we are going into suspend, we look through the bases
 * to see which is the soonest timer to expire. We then
 * set an rtc timer to fire that far into the future, which
 * will wake us from suspend.
 */
static int alarmtimer_suspend(struct device *dev)
{
	struct rtc_time tm;
	ktime_t min, now;
	unsigned long flags;
	struct rtc_device *rtc;
	int i;
	int ret;

	spin_lock_irqsave(&freezer_delta_lock, flags);
	min = freezer_delta;
	freezer_delta = ktime_set(0, 0);
	spin_unlock_irqrestore(&freezer_delta_lock, flags);

	rtc = alarmtimer_get_rtcdev();
	/* If we have no rtcdev, just return */
	if (!rtc)
		return 0;

	/* Find the soonest timer to expire*/
	for (i = 0; i < ALARM_NUMTYPE; i++) {
		struct alarm_base *base = &alarm_bases[i];
		struct timerqueue_node *next;
		ktime_t delta;

		spin_lock_irqsave(&base->lock, flags);
		next = timerqueue_getnext(&base->timerqueue);
		spin_unlock_irqrestore(&base->lock, flags);
		if (!next)
			continue;
		delta = ktime_sub(next->expires, base->gettime());
		if (!min.tv64 || (delta.tv64 < min.tv64))
			min = delta;
	}
	if (min.tv64 == 0)
		return 0;

	if (ktime_to_ns(min) < 2 * NSEC_PER_SEC) {
		__pm_wakeup_event(ws, 2 * MSEC_PER_SEC);
		return -EBUSY;
	}

	/* Setup an rtc timer to fire that far in the future */
	rtc_timer_cancel(rtc, &rtctimer);
	rtc_read_time(rtc, &tm);
	now = rtc_tm_to_ktime(tm);
	now = ktime_add(now, min);

	/* Set alarm, if in the past reject suspend briefly to handle */
	ret = rtc_timer_start(rtc, &rtctimer, now, ktime_set(0, 0));
	if (ret < 0)
<<<<<<< HEAD
		__pm_wakeup_event(ws, MSEC_PER_SEC);
=======
		__pm_wakeup_event(ws, 1 * MSEC_PER_SEC);
>>>>>>> f864ae50
	return ret;
}
#else
static int alarmtimer_suspend(struct device *dev)
{
	return 0;
}
#endif

static void alarmtimer_freezerset(ktime_t absexp, enum alarmtimer_type type)
{
	ktime_t delta;
	unsigned long flags;
	struct alarm_base *base = &alarm_bases[type];

	delta = ktime_sub(absexp, base->gettime());

	spin_lock_irqsave(&freezer_delta_lock, flags);
	if (!freezer_delta.tv64 || (delta.tv64 < freezer_delta.tv64))
		freezer_delta = delta;
	spin_unlock_irqrestore(&freezer_delta_lock, flags);
}


/**
 * alarm_init - Initialize an alarm structure
 * @alarm: ptr to alarm to be initialized
 * @type: the type of the alarm
 * @function: callback that is run when the alarm fires
 */
void alarm_init(struct alarm *alarm, enum alarmtimer_type type,
		enum alarmtimer_restart (*function)(struct alarm *, ktime_t))
{
	timerqueue_init(&alarm->node);
	hrtimer_init(&alarm->timer, alarm_bases[type].base_clockid,
			HRTIMER_MODE_ABS);
	alarm->timer.function = alarmtimer_fired;
	alarm->function = function;
	alarm->type = type;
	alarm->state = ALARMTIMER_STATE_INACTIVE;
}

/**
 * alarm_start - Sets an absolute alarm to fire
 * @alarm: ptr to alarm to set
 * @start: time to run the alarm
 */
int alarm_start(struct alarm *alarm, ktime_t start)
{
	struct alarm_base *base = &alarm_bases[alarm->type];
	unsigned long flags;
	int ret;

	spin_lock_irqsave(&base->lock, flags);
	alarm->node.expires = start;
	alarmtimer_enqueue(base, alarm);
	ret = hrtimer_start(&alarm->timer, alarm->node.expires,
				HRTIMER_MODE_ABS);
<<<<<<< HEAD
=======
	spin_unlock_irqrestore(&base->lock, flags);
	return ret;
}

/**
 * alarm_start_relative - Sets a relative alarm to fire
 * @alarm: ptr to alarm to set
 * @start: time relative to now to run the alarm
 */
int alarm_start_relative(struct alarm *alarm, ktime_t start)
{
	struct alarm_base *base = &alarm_bases[alarm->type];

	start = ktime_add(start, base->gettime());
	return alarm_start(alarm, start);
}

void alarm_restart(struct alarm *alarm)
{
	struct alarm_base *base = &alarm_bases[alarm->type];
	unsigned long flags;

	spin_lock_irqsave(&base->lock, flags);
	hrtimer_set_expires(&alarm->timer, alarm->node.expires);
	hrtimer_restart(&alarm->timer);
	alarmtimer_enqueue(base, alarm);
>>>>>>> f864ae50
	spin_unlock_irqrestore(&base->lock, flags);
	return ret;
}

/**
 * alarm_try_to_cancel - Tries to cancel an alarm timer
 * @alarm: ptr to alarm to be canceled
 *
 * Returns 1 if the timer was canceled, 0 if it was not running,
 * and -1 if the callback was running
 */
int alarm_try_to_cancel(struct alarm *alarm)
{
	struct alarm_base *base = &alarm_bases[alarm->type];
	unsigned long flags;
	int ret;

	spin_lock_irqsave(&base->lock, flags);
	ret = hrtimer_try_to_cancel(&alarm->timer);
	if (ret >= 0)
<<<<<<< HEAD
		alarmtimer_dequeue(base, alarm);
=======
		alarmtimer_remove(base, alarm);
>>>>>>> f864ae50
	spin_unlock_irqrestore(&base->lock, flags);
	return ret;
}


/**
 * alarm_cancel - Spins trying to cancel an alarm timer until it is done
 * @alarm: ptr to alarm to be canceled
 *
 * Returns 1 if the timer was canceled, 0 if it was not active.
 */
int alarm_cancel(struct alarm *alarm)
{
	for (;;) {
		int ret = alarm_try_to_cancel(alarm);
		if (ret >= 0)
			return ret;
		cpu_relax();
	}
}


u64 alarm_forward(struct alarm *alarm, ktime_t now, ktime_t interval)
{
	u64 overrun = 1;
	ktime_t delta;

	delta = ktime_sub(now, alarm->node.expires);

	if (delta.tv64 < 0)
		return 0;

	if (unlikely(delta.tv64 >= interval.tv64)) {
		s64 incr = ktime_to_ns(interval);

		overrun = ktime_divns(delta, incr);

		alarm->node.expires = ktime_add_ns(alarm->node.expires,
							incr*overrun);

		if (alarm->node.expires.tv64 > now.tv64)
			return overrun;
		/*
		 * This (and the ktime_add() below) is the
		 * correction for exact:
		 */
		overrun++;
	}

	alarm->node.expires = ktime_add(alarm->node.expires, interval);
	return overrun;
}

u64 alarm_forward_now(struct alarm *alarm, ktime_t interval)
{
	struct alarm_base *base = &alarm_bases[alarm->type];

	return alarm_forward(alarm, base->gettime(), interval);
}



/**
 * clock2alarm - helper that converts from clockid to alarmtypes
 * @clockid: clockid.
 */
static enum alarmtimer_type clock2alarm(clockid_t clockid)
{
	if (clockid == CLOCK_REALTIME_ALARM)
		return ALARM_REALTIME;
	if (clockid == CLOCK_BOOTTIME_ALARM)
		return ALARM_BOOTTIME;
	return -1;
}

/**
 * alarm_handle_timer - Callback for posix timers
 * @alarm: alarm that fired
 *
 * Posix timer callback for expired alarm timers.
 */
static enum alarmtimer_restart alarm_handle_timer(struct alarm *alarm,
							ktime_t now)
{
	unsigned long flags;
	struct k_itimer *ptr = container_of(alarm, struct k_itimer,
						it.alarm.alarmtimer);
	enum alarmtimer_restart result = ALARMTIMER_NORESTART;

	spin_lock_irqsave(&ptr->it_lock, flags);
	if ((ptr->it_sigev_notify & ~SIGEV_THREAD_ID) != SIGEV_NONE) {
		if (posix_timer_event(ptr, 0) != 0)
			ptr->it_overrun++;
	}

	/* Re-add periodic timers */
	if (ptr->it.alarm.interval.tv64) {
		ptr->it_overrun += alarm_forward(alarm, now,
						ptr->it.alarm.interval);
		result = ALARMTIMER_RESTART;
	}
	spin_unlock_irqrestore(&ptr->it_lock, flags);

	return result;
}

/**
 * alarm_clock_getres - posix getres interface
 * @which_clock: clockid
 * @tp: timespec to fill
 *
 * Returns the granularity of underlying alarm base clock
 */
static int alarm_clock_getres(const clockid_t which_clock, struct timespec *tp)
{
	clockid_t baseid = alarm_bases[clock2alarm(which_clock)].base_clockid;

	if (!alarmtimer_get_rtcdev())
		return -EINVAL;

	return hrtimer_get_res(baseid, tp);
}

/**
 * alarm_clock_get - posix clock_get interface
 * @which_clock: clockid
 * @tp: timespec to fill.
 *
 * Provides the underlying alarm base time.
 */
static int alarm_clock_get(clockid_t which_clock, struct timespec *tp)
{
	struct alarm_base *base = &alarm_bases[clock2alarm(which_clock)];

	if (!alarmtimer_get_rtcdev())
		return -EINVAL;

	*tp = ktime_to_timespec(base->gettime());
	return 0;
}

/**
 * alarm_timer_create - posix timer_create interface
 * @new_timer: k_itimer pointer to manage
 *
 * Initializes the k_itimer structure.
 */
static int alarm_timer_create(struct k_itimer *new_timer)
{
	enum  alarmtimer_type type;
	struct alarm_base *base;

	if (!alarmtimer_get_rtcdev())
		return -ENOTSUPP;

	if (!capable(CAP_WAKE_ALARM))
		return -EPERM;

	type = clock2alarm(new_timer->it_clock);
	base = &alarm_bases[type];
	alarm_init(&new_timer->it.alarm.alarmtimer, type, alarm_handle_timer);
	return 0;
}

/**
 * alarm_timer_get - posix timer_get interface
 * @new_timer: k_itimer pointer
 * @cur_setting: itimerspec data to fill
 *
 * Copies out the current itimerspec data
 */
static void alarm_timer_get(struct k_itimer *timr,
				struct itimerspec *cur_setting)
{
	ktime_t relative_expiry_time =
		alarm_expires_remaining(&(timr->it.alarm.alarmtimer));

	if (ktime_to_ns(relative_expiry_time) > 0) {
		cur_setting->it_value = ktime_to_timespec(relative_expiry_time);
	} else {
		cur_setting->it_value.tv_sec = 0;
		cur_setting->it_value.tv_nsec = 0;
	}

	cur_setting->it_interval = ktime_to_timespec(timr->it.alarm.interval);
}

/**
 * alarm_timer_del - posix timer_del interface
 * @timr: k_itimer pointer to be deleted
 *
 * Cancels any programmed alarms for the given timer.
 */
static int alarm_timer_del(struct k_itimer *timr)
{
	if (!rtcdev)
		return -ENOTSUPP;

	if (alarm_try_to_cancel(&timr->it.alarm.alarmtimer) < 0)
		return TIMER_RETRY;

	return 0;
}

/**
 * alarm_timer_set - posix timer_set interface
 * @timr: k_itimer pointer to be deleted
 * @flags: timer flags
 * @new_setting: itimerspec to be used
 * @old_setting: itimerspec being replaced
 *
 * Sets the timer to new_setting, and starts the timer.
 */
static int alarm_timer_set(struct k_itimer *timr, int flags,
				struct itimerspec *new_setting,
				struct itimerspec *old_setting)
{
	ktime_t exp;

	if (!rtcdev)
		return -ENOTSUPP;

	if (flags & ~TIMER_ABSTIME)
		return -EINVAL;

	if (old_setting)
		alarm_timer_get(timr, old_setting);

	/* If the timer was already set, cancel it */
	if (alarm_try_to_cancel(&timr->it.alarm.alarmtimer) < 0)
		return TIMER_RETRY;

	/* start the timer */
	timr->it.alarm.interval = timespec_to_ktime(new_setting->it_interval);
	exp = timespec_to_ktime(new_setting->it_value);
	/* Convert (if necessary) to absolute time */
	if (flags != TIMER_ABSTIME) {
		ktime_t now;

		now = alarm_bases[timr->it.alarm.alarmtimer.type].gettime();
		exp = ktime_add(now, exp);
	}

	alarm_start(&timr->it.alarm.alarmtimer, exp);
	return 0;
}

#if defined(CONFIG_RTC_ALARM_BOOT)
#define BOOTALM_BIT_EN		0
#define BOOTALM_BIT_YEAR	1
#define BOOTALM_BIT_MONTH	5
#define BOOTALM_BIT_DAY		7
#define BOOTALM_BIT_HOUR	9
#define BOOTALM_BIT_MIN		11
#define BOOTALM_BIT_TOTAL	13

int alarm_set_alarm_boot(char *alarm_data)
{
	struct rtc_wkalrm alm;
	int ret;
	char buf_ptr[BOOTALM_BIT_TOTAL + 1];

	printk("alarm_set_alarm_boot: AlarmManager\n");

	if (!rtcdev) {
		printk("alarm_set_alarm_boot: no RTC, time will be lost on reboot\n");
		return -1;
	}

	strlcpy(buf_ptr, alarm_data, BOOTALM_BIT_TOTAL + 1);

	alm.time.tm_sec = 0;

	alm.time.tm_min = (buf_ptr[BOOTALM_BIT_MIN] - '0') * 10
	    + (buf_ptr[BOOTALM_BIT_MIN + 1] - '0');
	alm.time.tm_hour = (buf_ptr[BOOTALM_BIT_HOUR] - '0') * 10
	    + (buf_ptr[BOOTALM_BIT_HOUR + 1] - '0');
	alm.time.tm_mday = (buf_ptr[BOOTALM_BIT_DAY] - '0') * 10
	    + (buf_ptr[BOOTALM_BIT_DAY + 1] - '0');
	alm.time.tm_mon = (buf_ptr[BOOTALM_BIT_MONTH] - '0') * 10
	    + (buf_ptr[BOOTALM_BIT_MONTH + 1] - '0');
	alm.time.tm_year = (buf_ptr[BOOTALM_BIT_YEAR] - '0') * 1000
	    + (buf_ptr[BOOTALM_BIT_YEAR + 1] - '0') * 100
	    + (buf_ptr[BOOTALM_BIT_YEAR + 2] - '0') * 10
	    + (buf_ptr[BOOTALM_BIT_YEAR + 3] - '0');
	alm.enabled = (*buf_ptr == '1');

	alm.time.tm_mon -= 1;
	alm.time.tm_year -= 1900;

	printk(KERN_INFO "%s: %d/%d/%d %d:%d:%d(%d)\n", __func__,
		1900 + alm.time.tm_year, 1 + alm.time.tm_mon, alm.time.tm_mday,
		alm.time.tm_hour, alm.time.tm_min, alm.time.tm_sec, alm.time.tm_wday);

	ret = rtc_set_alarm_boot(rtcdev, &alm);

	return ret;
}
#endif

/**
 * alarmtimer_nsleep_wakeup - Wakeup function for alarm_timer_nsleep
 * @alarm: ptr to alarm that fired
 *
 * Wakes up the task that set the alarmtimer
 */
static enum alarmtimer_restart alarmtimer_nsleep_wakeup(struct alarm *alarm,
								ktime_t now)
{
	struct task_struct *task = (struct task_struct *)alarm->data;

	alarm->data = NULL;
	if (task)
		wake_up_process(task);
	return ALARMTIMER_NORESTART;
}

/**
 * alarmtimer_do_nsleep - Internal alarmtimer nsleep implementation
 * @alarm: ptr to alarmtimer
 * @absexp: absolute expiration time
 *
 * Sets the alarm timer and sleeps until it is fired or interrupted.
 */
static int alarmtimer_do_nsleep(struct alarm *alarm, ktime_t absexp)
{
	alarm->data = (void *)current;
	do {
		set_current_state(TASK_INTERRUPTIBLE);
		alarm_start(alarm, absexp);
		if (likely(alarm->data))
			schedule();

		alarm_cancel(alarm);
	} while (alarm->data && !signal_pending(current));

	__set_current_state(TASK_RUNNING);

	return (alarm->data == NULL);
}


/**
 * update_rmtp - Update remaining timespec value
 * @exp: expiration time
 * @type: timer type
 * @rmtp: user pointer to remaining timepsec value
 *
 * Helper function that fills in rmtp value with time between
 * now and the exp value
 */
static int update_rmtp(ktime_t exp, enum  alarmtimer_type type,
			struct timespec __user *rmtp)
{
	struct timespec rmt;
	ktime_t rem;

	rem = ktime_sub(exp, alarm_bases[type].gettime());

	if (rem.tv64 <= 0)
		return 0;
	rmt = ktime_to_timespec(rem);

	if (copy_to_user(rmtp, &rmt, sizeof(*rmtp)))
		return -EFAULT;

	return 1;

}

/**
 * alarm_timer_nsleep_restart - restartblock alarmtimer nsleep
 * @restart: ptr to restart block
 *
 * Handles restarted clock_nanosleep calls
 */
static long __sched alarm_timer_nsleep_restart(struct restart_block *restart)
{
	enum  alarmtimer_type type = restart->nanosleep.clockid;
	ktime_t exp;
	struct timespec __user  *rmtp;
	struct alarm alarm;
	int ret = 0;

	exp.tv64 = restart->nanosleep.expires;
	alarm_init(&alarm, type, alarmtimer_nsleep_wakeup);

	if (alarmtimer_do_nsleep(&alarm, exp))
		goto out;

	if (freezing(current))
		alarmtimer_freezerset(exp, type);

	rmtp = restart->nanosleep.rmtp;
	if (rmtp) {
		ret = update_rmtp(exp, type, rmtp);
		if (ret <= 0)
			goto out;
	}


	/* The other values in restart are already filled in */
	ret = -ERESTART_RESTARTBLOCK;
out:
	return ret;
}

/**
 * alarm_timer_nsleep - alarmtimer nanosleep
 * @which_clock: clockid
 * @flags: determins abstime or relative
 * @tsreq: requested sleep time (abs or rel)
 * @rmtp: remaining sleep time saved
 *
 * Handles clock_nanosleep calls against _ALARM clockids
 */
static int alarm_timer_nsleep(const clockid_t which_clock, int flags,
		     struct timespec *tsreq, struct timespec __user *rmtp)
{
	enum  alarmtimer_type type = clock2alarm(which_clock);
	struct alarm alarm;
	ktime_t exp;
	int ret = 0;
	struct restart_block *restart;

	if (!alarmtimer_get_rtcdev())
		return -ENOTSUPP;

	if (flags & ~TIMER_ABSTIME)
		return -EINVAL;

	if (!capable(CAP_WAKE_ALARM))
		return -EPERM;

	alarm_init(&alarm, type, alarmtimer_nsleep_wakeup);

	exp = timespec_to_ktime(*tsreq);
	/* Convert (if necessary) to absolute time */
	if (flags != TIMER_ABSTIME) {
		ktime_t now = alarm_bases[type].gettime();
		exp = ktime_add(now, exp);
	}

	if (alarmtimer_do_nsleep(&alarm, exp))
		goto out;

	if (freezing(current))
		alarmtimer_freezerset(exp, type);

	/* abs timers don't set remaining time or restart */
	if (flags == TIMER_ABSTIME) {
		ret = -ERESTARTNOHAND;
		goto out;
	}

	if (rmtp) {
		ret = update_rmtp(exp, type, rmtp);
		if (ret <= 0)
			goto out;
	}

	restart = &current_thread_info()->restart_block;
	restart->fn = alarm_timer_nsleep_restart;
	restart->nanosleep.clockid = type;
	restart->nanosleep.expires = exp.tv64;
	restart->nanosleep.rmtp = rmtp;
	ret = -ERESTART_RESTARTBLOCK;

out:
	return ret;
}


/* Suspend hook structures */
static const struct dev_pm_ops alarmtimer_pm_ops = {
	.suspend = alarmtimer_suspend,
};

static struct platform_driver alarmtimer_driver = {
	.driver = {
		.name = "alarmtimer",
		.pm = &alarmtimer_pm_ops,
	}
};

/**
 * alarmtimer_init - Initialize alarm timer code
 *
 * This function initializes the alarm bases and registers
 * the posix clock ids.
 */
static int __init alarmtimer_init(void)
{
	struct platform_device *pdev;
	int error = 0;
	int i;
	struct k_clock alarm_clock = {
		.clock_getres	= alarm_clock_getres,
		.clock_get	= alarm_clock_get,
		.timer_create	= alarm_timer_create,
		.timer_set	= alarm_timer_set,
		.timer_del	= alarm_timer_del,
		.timer_get	= alarm_timer_get,
		.nsleep		= alarm_timer_nsleep,
	};

	alarmtimer_rtc_timer_init();

	posix_timers_register_clock(CLOCK_REALTIME_ALARM, &alarm_clock);
	posix_timers_register_clock(CLOCK_BOOTTIME_ALARM, &alarm_clock);

	/* Initialize alarm bases */
	alarm_bases[ALARM_REALTIME].base_clockid = CLOCK_REALTIME;
	alarm_bases[ALARM_REALTIME].gettime = &ktime_get_real;
	alarm_bases[ALARM_BOOTTIME].base_clockid = CLOCK_BOOTTIME;
	alarm_bases[ALARM_BOOTTIME].gettime = &ktime_get_boottime;
	for (i = 0; i < ALARM_NUMTYPE; i++) {
		timerqueue_init_head(&alarm_bases[i].timerqueue);
		spin_lock_init(&alarm_bases[i].lock);
	}

	error = alarmtimer_rtc_interface_setup();
	if (error)
		return error;

	error = platform_driver_register(&alarmtimer_driver);
	if (error)
		goto out_if;

	pdev = platform_device_register_simple("alarmtimer", -1, NULL, 0);
	if (IS_ERR(pdev)) {
		error = PTR_ERR(pdev);
		goto out_drv;
	}
	ws = wakeup_source_register("alarmtimer");
	return 0;

out_drv:
	platform_driver_unregister(&alarmtimer_driver);
out_if:
	alarmtimer_rtc_interface_remove();
	return error;
}
device_initcall(alarmtimer_init);<|MERGE_RESOLUTION|>--- conflicted
+++ resolved
@@ -181,17 +181,7 @@
 	int restart = ALARMTIMER_NORESTART;
 
 	spin_lock_irqsave(&base->lock, flags);
-<<<<<<< HEAD
 	alarmtimer_dequeue(base, alarm);
-		spin_unlock_irqrestore(&base->lock, flags);
-
-		if (alarm->function)
-		restart = alarm->function(alarm, base->gettime());
-
-	spin_lock_irqsave(&base->lock, flags);
-		if (restart != ALARMTIMER_NORESTART) {
-=======
-	alarmtimer_remove(base, alarm);
 	spin_unlock_irqrestore(&base->lock, flags);
 
 	if (alarm->function)
@@ -199,7 +189,6 @@
 
 	spin_lock_irqsave(&base->lock, flags);
 	if (restart != ALARMTIMER_NORESTART) {
->>>>>>> f864ae50
 		hrtimer_set_expires(&alarm->timer, alarm->node.expires);
 		alarmtimer_enqueue(base, alarm);
 		ret = HRTIMER_RESTART;
@@ -278,11 +267,7 @@
 	/* Set alarm, if in the past reject suspend briefly to handle */
 	ret = rtc_timer_start(rtc, &rtctimer, now, ktime_set(0, 0));
 	if (ret < 0)
-<<<<<<< HEAD
 		__pm_wakeup_event(ws, MSEC_PER_SEC);
-=======
-		__pm_wakeup_event(ws, 1 * MSEC_PER_SEC);
->>>>>>> f864ae50
 	return ret;
 }
 #else
@@ -341,8 +326,6 @@
 	alarmtimer_enqueue(base, alarm);
 	ret = hrtimer_start(&alarm->timer, alarm->node.expires,
 				HRTIMER_MODE_ABS);
-<<<<<<< HEAD
-=======
 	spin_unlock_irqrestore(&base->lock, flags);
 	return ret;
 }
@@ -369,7 +352,6 @@
 	hrtimer_set_expires(&alarm->timer, alarm->node.expires);
 	hrtimer_restart(&alarm->timer);
 	alarmtimer_enqueue(base, alarm);
->>>>>>> f864ae50
 	spin_unlock_irqrestore(&base->lock, flags);
 	return ret;
 }
@@ -390,11 +372,7 @@
 	spin_lock_irqsave(&base->lock, flags);
 	ret = hrtimer_try_to_cancel(&alarm->timer);
 	if (ret >= 0)
-<<<<<<< HEAD
 		alarmtimer_dequeue(base, alarm);
-=======
-		alarmtimer_remove(base, alarm);
->>>>>>> f864ae50
 	spin_unlock_irqrestore(&base->lock, flags);
 	return ret;
 }
