--- conflicted
+++ resolved
@@ -131,8 +131,6 @@
 	int num_init_data;
 };
 
-<<<<<<< HEAD
-=======
 enum max8997_haptic_motor_type {
 	MAX8997_HAPTIC_ERM,
 	MAX8997_HAPTIC_LRA,
@@ -182,7 +180,6 @@
 	unsigned int pattern_signal_period;
 };
 
->>>>>>> 10ce3cc9
 enum max8997_led_mode {
 	MAX8997_NONE,
 	MAX8997_FLASH_MODE,
@@ -244,13 +241,9 @@
 	/* ---- MUIC ---- */
 	struct max8997_muic_platform_data *muic_pdata;
 
-<<<<<<< HEAD
-	/* HAPTIC: Not implemented */
-=======
 	/* ---- HAPTIC ---- */
 	struct max8997_haptic_platform_data *haptic_pdata;
 
->>>>>>> 10ce3cc9
 	/* RTC: Not implemented */
 	/* ---- LED ---- */
 	struct max8997_led_platform_data *led_pdata;
