--- conflicted
+++ resolved
@@ -44,11 +44,8 @@
 void alarm_init(struct alarm *alarm, enum alarmtimer_type type,
 		enum alarmtimer_restart (*function)(struct alarm *, ktime_t));
 int alarm_start(struct alarm *alarm, ktime_t start);
-<<<<<<< HEAD
-=======
 int alarm_start_relative(struct alarm *alarm, ktime_t start);
 void alarm_restart(struct alarm *alarm);
->>>>>>> f864ae50
 int alarm_try_to_cancel(struct alarm *alarm);
 int alarm_cancel(struct alarm *alarm);
 #if defined(CONFIG_RTC_ALARM_BOOT)
@@ -62,7 +59,4 @@
 /* Provide way to access the rtc device being used by alarmtimers */
 struct rtc_device *alarmtimer_get_rtcdev(void);
 
-/* Provide way to access the rtc device being used by alarmtimers */
-struct rtc_device *alarmtimer_get_rtcdev(void);
-
 #endif