--- conflicted
+++ resolved
@@ -727,7 +727,12 @@
 #define KEY_CAMERA_LEFT		0x219
 #define KEY_CAMERA_RIGHT	0x21a
 
-<<<<<<< HEAD
+#define BTN_DPAD_UP		0x220
+#define BTN_DPAD_DOWN		0x221
+#define BTN_DPAD_LEFT		0x222
+#define BTN_DPAD_RIGHT		0x223
+
+#if 1 /* BADHAX START */
 #define KEY_PEN_PDCT		0x230 /* E-PEN PDCT flag*/
 #ifdef CONFIG_INPUT_BOOSTER
 #define KEY_BOOSTER_PEN		0x231
@@ -736,15 +741,12 @@
 #ifdef CONFIG_FAST_BOOT
 #define KEY_FAKE_PWR		0x240 /* Fake Power off flag*/
 #endif
-=======
-#define BTN_DPAD_UP		0x220
-#define BTN_DPAD_DOWN		0x221
-#define BTN_DPAD_LEFT		0x222
-#define BTN_DPAD_RIGHT		0x223
+#else
 
 #define KEY_ALS_TOGGLE		0x230	/* Ambient light sensor */
 
 #define KEY_BUTTONCONFIG		0x240	/* AL Button Configuration */
+#endif /* BADHAX END */
 #define KEY_TASKMANAGER		0x241	/* AL Task/Project Manager */
 #define KEY_JOURNAL		0x242	/* AL Log/Journal/Timecard */
 #define KEY_CONTROLPANEL		0x243	/* AL Control Panel */
@@ -755,7 +757,6 @@
 #define KEY_BRIGHTNESS_MIN		0x250	/* Set Brightness to Minimum */
 #define KEY_BRIGHTNESS_MAX		0x251	/* Set Brightness to Maximum */
 
->>>>>>> f864ae50
 #define BTN_TRIGGER_HAPPY		0x2c0
 #define BTN_TRIGGER_HAPPY1		0x2c0
 #define BTN_TRIGGER_HAPPY2		0x2c1
@@ -900,7 +901,12 @@
 #define SW_FRONT_PROXIMITY	0x0b  /* set = front proximity sensor active */
 #define SW_ROTATE_LOCK		0x0c  /* set = rotate locked/disabled */
 #define SW_LINEIN_INSERT	0x0d  /* set = inserted */
-<<<<<<< HEAD
+#define SW_MUTE_DEVICE		0x0e  /* set = device disabled */
+/* BADHAX START */
+#if 0
+#define SW_MAX			0x0f
+#endif
+/* BADHAX END */
 #define SW_PEN_INSERT			0x13	/* set = pen out */
 #define SW_FLIP			0x15	/* set = flip cover... */
 #define SW_GLOVE		0x16	/* set = glove mode */
@@ -909,10 +915,6 @@
 #define SW_BOTH_HAND	0x19	/* set = both hand*/
 
 #define SW_MAX			0x1F
-=======
-#define SW_MUTE_DEVICE		0x0e  /* set = device disabled */
-#define SW_MAX			0x0f
->>>>>>> f864ae50
 #define SW_CNT			(SW_MAX+1)
 
 /*
